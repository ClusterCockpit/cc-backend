--- conflicted
+++ resolved
@@ -74,12 +74,8 @@
 	golang.org/x/sys v0.0.0-20220913175220-63ea55921009 // indirect
 	golang.org/x/text v0.3.7 // indirect
 	golang.org/x/tools v0.1.12 // indirect
-<<<<<<< HEAD
-	google.golang.org/appengine v1.6.6 // indirect
-=======
 	golang.org/x/xerrors v0.0.0-20220411194840-2f41105eb62f // indirect
 	google.golang.org/appengine v1.6.7 // indirect
->>>>>>> 33d77d6e
 	google.golang.org/protobuf v1.28.1 // indirect
 	gopkg.in/yaml.v2 v2.4.0 // indirect
 	gopkg.in/yaml.v3 v3.0.1 // indirect
