--- conflicted
+++ resolved
@@ -90,13 +90,8 @@
     <!-- Header Row 1: Selectors -->
     <tr>
       <th>
-<<<<<<< HEAD
-        <Button outline on:click={() => (isMetricSelectionOpen = true)}>
+        <Button outline on:click={() => (isMetricSelectionOpen = true)} class="w-100">
           <Icon name="graph-up" /> Select Metrics
-=======
-        <Button outline on:click={() => (isMetricSelectionOpen = true)} class="w-100">
-          Metrics
->>>>>>> d10e09da
         </Button>
       </th>
       {#each selectedMetrics as metric}
