--- conflicted
+++ resolved
@@ -272,11 +272,7 @@
         <Col />
     {/if}
 </Row>
-<<<<<<< HEAD
-<Row class="mb-2">
-=======
 <Row class="mb-3">
->>>>>>> bd6f38b4
     <Col xs="auto">
         {#if $initq.data}
             <TagManagement job={$initq.data.job} bind:jobTags />
