--- conflicted
+++ resolved
@@ -307,11 +307,7 @@
           $jobMetrics.data?.jobMetrics?.find(
             (m) => m.name == "flops_any" && m.scope == "node",
           )?.metric,
-<<<<<<< HEAD
-          $jobMetrics.data.jobMetrics.find(
-=======
           $jobMetrics.data?.jobMetrics?.find(
->>>>>>> 9cf54785
             (m) => m.name == "mem_bw" && m.scope == "node",
           )?.metric,
         )}
