<!--
    @component Cluster Per Node List component; renders current state of SELECTABLE metrics for ALL nodes

    Properties:
    - `cluster String`: The nodes' cluster
    - `subCluster String`: The nodes' subCluster
    - `ccconfig Object?`: The ClusterCockpit Config Context [Default: null]
    - `selectedMetrics [String]`: The array of selected metrics
    - `systemUnits Object`: The object of metric units
 -->

<script>
  import { getContext } from "svelte";
  import { queryStore, gql, getContextClient, mutationStore } from "@urql/svelte";
  import { Row, Col, Card, Table, Spinner } from "@sveltestrap/sveltestrap";
  import { stickyHeader } from "../generic/utils.js";
  import NodeListRow from "./nodelist/NodeListRow.svelte";
  import Pagination from "../generic/joblist/Pagination.svelte";

  export let cluster;
  export let subCluster = "";
  export let ccconfig = null;
  export let selectedMetrics = [];
  export let selectedResolution = 0;
  export let hostnameFilter = "";
  export let systemUnits = null;
  export let from = null;
  export let to = null;

  // Decouple from Job List Paging Params?
  let usePaging = ccconfig?.node_list_usePaging || false
  let itemsPerPage = usePaging ? (ccconfig?.plot_list_nodesPerPage || 10) : 10;
  let page = 1;
  let paging = { itemsPerPage, page };

  let headerPaddingTop = 0;
  stickyHeader(
    ".cc-table-wrapper > table.table >thead > tr > th.position-sticky:nth-child(1)",
    (x) => (headerPaddingTop = x),
  );

  // const { query: initq } = init();
  const initialized = getContext("initialized");
  const client = getContextClient();
  const nodeListQuery = gql`
    query ($cluster: String!, $subCluster: String!, $nodeFilter: String!, $metrics: [String!], $scopes: [MetricScope!]!, $from: Time!, $to: Time!, $paging: PageRequest!, $selectedResolution: Int) {
      nodeMetricsList(
        cluster: $cluster
        subCluster: $subCluster
        nodeFilter: $nodeFilter
        scopes: $scopes
        metrics: $metrics
        from: $from
        to: $to
        page: $paging
        resolution: $selectedResolution
      ) {
        items {
          host
          subCluster
          metrics {
            name
            scope
            metric {
              timestep
              unit {
                base
                prefix
              }
              series {
                id
                hostname
                data
                statistics {
                  min
                  avg
                  max
                }
              }
              statisticsSeries {
                min
                median
                max
              }
            }
          }
        }
        totalNodes
        hasNextPage
      }
    }
  `

  const updateConfigurationMutation = ({ name, value }) => {
    return mutationStore({
      client: client,
      query: gql`
        mutation ($name: String!, $value: String!) {
          updateConfiguration(name: $name, value: $value)
        }
      `,
      variables: { name, value },
    });
  };

  // Decouple from Job List Paging Params?
  function updateConfiguration(value, page) {
    updateConfigurationMutation({
      name: "plot_list_nodesPerPage",
      value: value,
    }).subscribe((res) => {
      if (res.fetching === false && !res.error) {
        nodes = [] // Empty List
        paging = { itemsPerPage: value, page: page }; // Trigger reload of nodeList
      } else if (res.fetching === false && res.error) {
        throw res.error;
      }
    });
  }

  if (!usePaging) {
    window.addEventListener('scroll', () => {
      let {
        scrollTop,
        scrollHeight,
        clientHeight
      } = document.documentElement;

      // Add 100 px offset to trigger load earlier
      if (scrollTop + clientHeight >= scrollHeight - 100 && $nodesQuery?.data != null && $nodesQuery.data?.nodeMetricsList.hasNextPage) {
        let pendingPaging = { ...paging }
        pendingPaging.page += 1
        paging = pendingPaging
      };
    });
  };

  $: nodesQuery = queryStore({
    client: client,
    query: nodeListQuery,
    variables: {
      cluster: cluster,
      subCluster: subCluster,
      nodeFilter: hostnameFilter,
      scopes: ["core", "socket", "accelerator"],
      metrics: selectedMetrics,
      from: from.toISOString(),
      to: to.toISOString(),
      paging: paging,
      selectedResolution: selectedResolution,
    },
    requestPolicy: "network-only", // Resolution queries are cached, but how to access them? For now: reload on every change
  });

  let nodes = [];
  $: if ($initialized && $nodesQuery.data) {
    if (usePaging) {
      nodes = [...$nodesQuery.data.nodeMetricsList.items].sort((a, b) => a.host.localeCompare(b.host));
    } else { 
      nodes = nodes.concat([...$nodesQuery.data.nodeMetricsList.items].sort((a, b) => a.host.localeCompare(b.host)))
    }
  }

  $: if (!usePaging && (selectedMetrics || selectedResolution || hostnameFilter || from || to)) {
    // Continous Scroll: Reset list and paging if parameters change: Existing entries will not match new selections
    nodes = [];
    paging = { itemsPerPage, page: 1 };
  }

  $: matchedNodes = $nodesQuery.data?.nodeMetricsList.totalNodes || matchedNodes;
</script>

<Row>
  <div class="col cc-table-wrapper">
    <Table cellspacing="0px" cellpadding="0px">
      <thead>
        <tr>
          <th
            class="position-sticky top-0 text-capitalize"
            scope="col"
            style="padding-top: {headerPaddingTop}px;"
          >
            {cluster} Node Info
            {#if $nodesQuery.fetching}
              <Spinner size="sm" style="margin-left:10px;" secondary />
            {/if}
          </th>

          {#each selectedMetrics as metric (metric)}
            <th
              class="position-sticky top-0 text-center"
              scope="col"
              style="padding-top: {headerPaddingTop}px"
            >
              {metric} ({systemUnits[metric]})
            </th>
          {/each}
        </tr>
      </thead>
      <tbody>
        {#if $nodesQuery.error}
          <Row>
            <Col>
              <Card body color="danger">{$nodesQuery.error.message}</Card>
            </Col>
          </Row>
        {:else}
          {#each nodes as nodeData (nodeData.host)}
            <NodeListRow {nodeData} {cluster} {selectedMetrics}/>
          {:else}
            <tr>
              <td colspan={selectedMetrics.length + 1}> No nodes found </td>
            </tr>
          {/each}
          {/if}
        {#if $nodesQuery.fetching || !$nodesQuery.data}
          <tr>
            <td colspan={selectedMetrics.length + 1}>
              <div style="text-align:center;">
                {#if !usePaging}
                  <p><b>
                    Loading nodes {nodes.length + 1} to 
                    { matchedNodes 
<<<<<<< HEAD
                      ? `${((nodes.length + paging.itemsPerPage) > matchedNodes) ? matchedNodes : (nodes.length + paging.itemsPerPage)} of ${matchedNodes} total`
=======
                      ? `${(nodes.length + paging.itemsPerPage) > matchedNodes ? matchedNodes : (nodes.length + paging.itemsPerPage)} of ${matchedNodes} total`
>>>>>>> 23e8f3dc
                      : (nodes.length + paging.itemsPerPage)
                    }
                  </b></p>
                {/if}
                <Spinner secondary />
              </div>
            </td>
          </tr>
        {/if}
      </tbody>
    </Table>
  </div>
</Row>

{#if usePaging}
  <Pagination
    bind:page
    {itemsPerPage}
    itemText="Nodes"
    totalItems={matchedNodes}
    on:update-paging={({ detail }) => {
      if (detail.itemsPerPage != itemsPerPage) {
        updateConfiguration(detail.itemsPerPage.toString(), detail.page);
      } else {
        nodes = []
        paging = { itemsPerPage: detail.itemsPerPage, page: detail.page };
      }
    }}
  />
{/if}

<style>
  .cc-table-wrapper {
    overflow: initial;
  }

  .cc-table-wrapper > :global(table) {
    border-collapse: separate;
    border-spacing: 0px;
    table-layout: fixed;
  }

  .cc-table-wrapper :global(button) {
    margin-bottom: 0px;
  }

  .cc-table-wrapper > :global(table > tbody > tr > td) {
    margin: 0px;
    padding-left: 5px;
    padding-right: 0px;
  }

  th.position-sticky.top-0 {
    background-color: white;
    z-index: 10;
    border-bottom: 1px solid black;
  }
</style><|MERGE_RESOLUTION|>--- conflicted
+++ resolved
@@ -221,11 +221,7 @@
                   <p><b>
                     Loading nodes {nodes.length + 1} to 
                     { matchedNodes 
-<<<<<<< HEAD
-                      ? `${((nodes.length + paging.itemsPerPage) > matchedNodes) ? matchedNodes : (nodes.length + paging.itemsPerPage)} of ${matchedNodes} total`
-=======
                       ? `${(nodes.length + paging.itemsPerPage) > matchedNodes ? matchedNodes : (nodes.length + paging.itemsPerPage)} of ${matchedNodes} total`
->>>>>>> 23e8f3dc
                       : (nodes.length + paging.itemsPerPage)
                     }
                   </b></p>
