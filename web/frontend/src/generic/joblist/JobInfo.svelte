--- conflicted
+++ resolved
@@ -78,13 +78,6 @@
         <a href="/monitoring/job/{job.id}" target="_blank">{job.jobId}</a>
         ({job.cluster}) 
       </span>
-<<<<<<< HEAD
-      <Button id={`${job.cluster}-${job.jobId}-clipboard`} outline color="secondary" size="sm" on:click={() => clipJobId(job.jobId)} >
-        {#if displayCheck}
-          <Icon name="clipboard2-check-fill"/>
-        {:else}
-          <Icon name="clipboard2"/>
-=======
       <span>
         {#if showSelect}
           <Button id={`${job.cluster}-${job.jobId}-select`} outline={!isSelected} color={isSelected? `success`: `secondary`} size="sm" class="mr-2"
@@ -104,7 +97,6 @@
             placement="left">
               { 'Add or Remove Job to/from Comparison Selection' }
           </Tooltip>
->>>>>>> 23e8f3dc
         {/if}
         <Button id={`${job.cluster}-${job.jobId}-clipboard`} outline color="secondary" size="sm" on:click={clipJobId(job.jobId)} >
           {#if displayCheck}
