--- conflicted
+++ resolved
@@ -211,11 +211,7 @@
                         subCluster={$nodeMetricsData.data.nodeMetrics[0]
                             .subCluster}
                         series={item.metric.series}
-<<<<<<< HEAD
-                        forNode={true}
-=======
                         resources={[{hostname: hostname}]}
->>>>>>> 6834f07d
                     />
                 {:else if item.disabled === true && item.metric}
                     <Card
