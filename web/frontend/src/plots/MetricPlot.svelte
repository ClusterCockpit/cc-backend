<!--
    @component

    Only width/height should change reactively.

    Properties:
    - width:            Number
    - height:           Number
    - timestep:         Number
    - series:           [GraphQL.Series]
    - statisticsSeries: [GraphQL.StatisticsSeries]
    - cluster:          GraphQL.Cluster
    - subCluster:       String
    - metric:           String
    - scope:            String
    - useStatsSeries:   Boolean

    Functions:
    - setTimeRange(from, to): Void

    // TODO: Move helper functions to module context?
 -->
<script>
    import uPlot from 'uplot'
    import { formatNumber } from '../units.js'
    import { getContext, onMount, onDestroy } from 'svelte'
    import { Card } from 'sveltestrap'

    export let metric
    export let scope = 'node'
    export let resources = []
    export let width
    export let height
    export let timestep
    export let series
    export let useStatsSeries = null
    export let statisticsSeries = null
    export let cluster
    export let subCluster
    export let isShared = false
    export let forNode = false

    if (useStatsSeries == null)
        useStatsSeries = statisticsSeries != null

    if (useStatsSeries == false && series == null)
        useStatsSeries = true

    const metricConfig = getContext('metrics')(cluster, metric)
    const clusterCockpitConfig = getContext('cc-config')
    const resizeSleepTime = 250
    const normalLineColor = '#000000'
    const lineWidth = clusterCockpitConfig.plot_general_lineWidth / window.devicePixelRatio
    const lineColors = clusterCockpitConfig.plot_general_colorscheme
    const backgroundColors = { normal:  'rgba(255, 255, 255, 1.0)', caution: 'rgba(255, 128, 0, 0.3)', alert: 'rgba(255, 0, 0, 0.3)' }
    const thresholds = findThresholds(metricConfig, scope, typeof subCluster == 'string' ? cluster.subClusters.find(sc => sc.name == subCluster) : subCluster)

    // converts the legend into a simple tooltip
    function legendAsTooltipPlugin({ className, style = { backgroundColor:"rgba(255, 249, 196, 0.92)", color: "black" } } = {}) {
        let legendEl;
        const dataSize = series.length

        function init(u, opts) {
            legendEl = u.root.querySelector(".u-legend");

            legendEl.classList.remove("u-inline");
            className && legendEl.classList.add(className);

            uPlot.assign(legendEl.style, {
                textAlign: "left",
                pointerEvents: "none",
                display: "none",
                position: "absolute",
                left: 0,
                top: 0,
                zIndex: 100,
                boxShadow: "2px 2px 10px rgba(0,0,0,0.5)",
                ...style
            });

            // conditional hide series color markers:
            if (useStatsSeries === true || // Min/Max/Avg Self-Explanatory
                dataSize === 1          || // Only one Y-Dataseries
                dataSize > 6            ){ // More than 6 Y-Dataseries
                const idents = legendEl.querySelectorAll(".u-marker");
                for (let i = 0; i < idents.length; i++)
                    idents[i].style.display = "none";
            }

            const overEl = u.over;
            overEl.style.overflow = "visible";

            // move legend into plot bounds
            overEl.appendChild(legendEl);

            // show/hide tooltip on enter/exit
            overEl.addEventListener("mouseenter", () => {legendEl.style.display = null;});
            overEl.addEventListener("mouseleave", () => {legendEl.style.display = "none";});

            // let tooltip exit plot
            // overEl.style.overflow = "visible";
        }

        function update(u) {
            const { left, top } = u.cursor;
            const width = u.over.querySelector(".u-legend").offsetWidth;
            legendEl.style.transform = "translate(" + (left - width - 15) + "px, " + (top + 15) + "px)";
        }

        if (dataSize <= 12 || useStatsSeries === true) {
            return {
                hooks: {
                    init: init,
                    setCursor: update,
                }
            }
        } else { // Setting legend-opts show/live as object with false here will not work ...
            return {}
        }
    }

    function backgroundColor() {
        if (clusterCockpitConfig.plot_general_colorBackground == false
            || !thresholds
            || !(series && series.every(s => s.statistics != null)))
            return backgroundColors.normal

        let cond = thresholds.alert < thresholds.caution
            ? (a, b) => a <= b
            : (a, b) => a >= b

        let avg = series.reduce((sum, series) => sum + series.statistics.avg, 0) / series.length

        if (Number.isNaN(avg))
            return backgroundColors.normal

        if (cond(avg, thresholds.alert))
            return backgroundColors.alert

        if (cond(avg, thresholds.caution))
            return backgroundColors.caution

        return backgroundColors.normal
    }

    function lineColor(i, n) {
        if (n >= lineColors.length)
            return lineColors[i % lineColors.length];
        else
            return lineColors[Math.floor((i / n) * lineColors.length)];
    }

    const longestSeries = useStatsSeries
        ? statisticsSeries.mean.length
        : series.reduce((n, series) => Math.max(n, series.data.length), 0)
    const maxX = longestSeries * timestep
    const maxY = thresholds != null
        ? useStatsSeries
            ? (statisticsSeries.max.reduce((max, x) => Math.max(max, x), thresholds.normal) || thresholds.normal)
            : (series.reduce((max, series) => Math.max(max, series.statistics?.max), thresholds.normal) || thresholds.normal)
        : null
    const plotSeries = [{label: 'Runtime', value: (u, ts, sidx, didx) => didx == null ? null : formatTime(ts)}]
    const plotData = [new Array(longestSeries)]

    if (forNode === true) {
        // Negative Timestamp Buildup
        for (let i = 0; i <= longestSeries; i++) {
            plotData[0][i] = (longestSeries - i) * timestep * -1
        }
    } else {
        // Positive Timestamp Buildup
        for (let j = 0; j < longestSeries; j++) // TODO: Cache/Reuse this array?
            plotData[0][j] = j * timestep
    }

    let plotBands = undefined
    if (useStatsSeries) {
        plotData.push(statisticsSeries.min)
        plotData.push(statisticsSeries.max)
        plotData.push(statisticsSeries.mean)
<<<<<<< HEAD
        if (forNode === true) { // timestamp 0 with null value for reversed time axis
            if (plotData[1].length != 0) plotData[1].push(null)
            if (plotData[2].length != 0) plotData[2].push(null)
            if (plotData[3].length != 0) plotData[3].push(null)
        }
        plotSeries.push({ scale: 'y', width: lineWidth, stroke: 'red' })
        plotSeries.push({ scale: 'y', width: lineWidth, stroke: 'green' })
        plotSeries.push({ scale: 'y', width: lineWidth, stroke: 'black' })
=======
        plotSeries.push({ label: 'min', scale: 'y', width: lineWidth, stroke: 'red' })
        plotSeries.push({ label: 'max', scale: 'y', width: lineWidth, stroke: 'green' })
        plotSeries.push({ label: 'mean', scale: 'y', width: lineWidth, stroke: 'black' })
>>>>>>> 6834f07d
        plotBands = [
            { series: [2,3], fill: 'rgba(0,255,0,0.1)' },
            { series: [3,1], fill: 'rgba(255,0,0,0.1)' }
        ];
    } else {
        for (let i = 0; i < series.length; i++) {
            plotData.push(series[i].data)
            if (forNode === true && plotData[1].length != 0) plotData[1].push(null) // timestamp 0 with null value for reversed time axis
            plotSeries.push({
                label: scope === 'node' ? resources[i].hostname : 
                       // scope === 'accelerator' ? resources[0].accelerators[i] : 
                       scope + ' #' + (i+1),
                scale: 'y',
                width: lineWidth,
                stroke: lineColor(i, series.length)
            })
        }
    }

    const opts = {
        width,
        height,
        plugins: [
				legendAsTooltipPlugin()
		],
        series: plotSeries,
        axes: [
            {
                scale: 'x',
                space: 35,
                incrs: timeIncrs(timestep, maxX, forNode),
                values: (_, vals) => vals.map(v => formatTime(v))
            },
            {
                scale: 'y',
                grid: { show: true },
                labelFont: 'sans-serif',
                values: (u, vals) => vals.map(v => formatNumber(v))
            }
        ],
        bands: plotBands,
        padding: [5, 10, -20, 0],
        hooks: {
            draw: [(u) => {
                // Draw plot type label:
                let textl = `${scope}${plotSeries.length > 2 ? 's' : ''}${
                    useStatsSeries ? ': min/avg/max' : (metricConfig != null && scope != metricConfig.scope ? ` (${metricConfig.aggregation})` : '')}`
                let textr = `${(isShared && (scope != 'core' && scope != 'accelerator')) ? '[Shared]' : '' }`
                u.ctx.save()
                u.ctx.textAlign = 'start' // 'end'
                u.ctx.fillStyle = 'black'
                u.ctx.fillText(textl, u.bbox.left + 10, u.bbox.top + 10)
                u.ctx.textAlign = 'end'
                u.ctx.fillStyle = 'black'
                u.ctx.fillText(textr, u.bbox.left + u.bbox.width - 10, u.bbox.top + 10)
                // u.ctx.fillText(text, u.bbox.left + u.bbox.width - 10, u.bbox.top + u.bbox.height - 10) // Recipe for bottom right

                if (!thresholds) {
                    u.ctx.restore()
                    return
                }

                let y = u.valToPos(thresholds.normal, 'y', true)
                u.ctx.save()
                u.ctx.lineWidth = lineWidth
                u.ctx.strokeStyle = normalLineColor
                u.ctx.setLineDash([5, 5])
                u.ctx.beginPath()
                u.ctx.moveTo(u.bbox.left, y)
                u.ctx.lineTo(u.bbox.left + u.bbox.width, y)
                u.ctx.stroke()
                u.ctx.restore()
            }]
        },
        scales: {
            x: { time: false },
            y: maxY ? { range: [0., maxY * 1.1] } : {}
        },
        legend : { // Display legend until max 12 Y-dataseries
            show: (series.length <= 12 || useStatsSeries === true) ? true : false,
            live: (series.length <= 12 || useStatsSeries === true) ? true : false
        },
        cursor: { drag: { x: true, y: true } }
    }

    // console.log(opts)

    let plotWrapper = null
    let uplot = null
    let timeoutId = null
    let prevWidth = null, prevHeight = null

    function render() {
        if (!width || Number.isNaN(width) || width < 0)
            return

        if (prevWidth != null && Math.abs(prevWidth - width) < 10)
            return

        prevWidth = width
        prevHeight = height

        if (!uplot) {
            opts.width = width
            opts.height = height
            uplot = new uPlot(opts, plotData, plotWrapper)
        } else {
            uplot.setSize({ width, height })
        }
    }

    function onSizeChange() {
        if (!uplot)
            return

        if (timeoutId != null)
            clearTimeout(timeoutId)

        timeoutId = setTimeout(() => {
            timeoutId = null
            render()
        }, resizeSleepTime)
    }

    $: if (series[0].data.length > 0) {
         onSizeChange(width, height)
    }

    onMount(() => {
        if (series[0].data.length > 0) {
            plotWrapper.style.backgroundColor = backgroundColor()
            render()
        }
    })

    onDestroy(() => {
        if (uplot)
            uplot.destroy()

        if (timeoutId != null)
            clearTimeout(timeoutId)
    })

    // `from` and `to` must be numbers between 0 and 1.
    export function setTimeRange(from, to) {
        if (!uplot || from > to)
            return false

        uplot.setScale('x', { min: from * maxX, max: to * maxX })
        return true
    }
</script>
<script context="module">
<<<<<<< HEAD

    export function formatTime(t, forNode = false) {
        let h = Math.floor(t / 3600)
        let m = Math.floor((t % 3600) / 60)
        if (h == 0)
            return `${m}m`
        else if (m == 0)
            return `${h}h`
        else
            return `${h}:${m}h`
=======
    export function formatTime(t) {
        if (t !== null) {
            if (isNaN(t)) {
                return t
            } else {
                let h = Math.floor(t / 3600)
                let m = Math.floor((t % 3600) / 60)
                if (h == 0)
                    return `${m}m`
                else if (m == 0)
                    return `${h}h`
                else
                    return `${h}:${m}h`
            }
        }
>>>>>>> 6834f07d
    }

    export function timeIncrs(timestep, maxX, forNode) {
        if (forNode === true) {
            return [60, 300, 900, 1800, 3600, 7200, 14400, 21600] // forNode fixed increments
        } else {
            let incrs = []
            for (let t = timestep; t < maxX; t *= 10)
                incrs.push(t, t * 2, t * 3, t * 5)

            return incrs
        }
    }

    export function findThresholds(metricConfig, scope, subCluster) {
        // console.log('NAME ' + metricConfig.name + ' / SCOPE ' + scope + ' / SUBCLUSTER ' + subCluster.name)
        if (!metricConfig || !scope || !subCluster) {
            console.warn('Argument missing for findThresholds!')
            return null
        }

        if (scope == 'node' || metricConfig.aggregation == 'avg') {
            if (metricConfig.subClusters && metricConfig.subClusters.length === 0) {
                // console.log('subClusterConfigs array empty, use metricConfig defaults')
                return { normal: metricConfig.normal, caution: metricConfig.caution, alert: metricConfig.alert }
            } else if (metricConfig.subClusters && metricConfig.subClusters.length > 0) {
                // console.log('subClusterConfigs found, use subCluster Settings if matching jobs subcluster:')
                let forSubCluster = metricConfig.subClusters.find(sc => sc.name == subCluster.name)
                if (forSubCluster && forSubCluster.normal && forSubCluster.caution && forSubCluster.alert) return forSubCluster
                else return { normal: metricConfig.normal, caution: metricConfig.caution, alert: metricConfig.alert }
            } else {
                console.warn('metricConfig.subClusters not found!')
                return null
            }
        }

        if (metricConfig.aggregation != 'sum') {
            console.warn('Missing or unkown aggregation mode (sum/avg) for metric:', metricConfig)
            return null
        }

        let divisor = 1
        if (scope == 'socket')
            divisor = subCluster.topology.socket.length
        else if (scope == 'core')
            divisor = subCluster.topology.core.length
        else if (scope == 'accelerator')
            divisor = subCluster.topology.accelerators.length
        else if (scope == 'hwthread')
            divisor = subCluster.topology.node.length
        else {
            // console.log('TODO: how to calc thresholds for ', scope)
            return null
        }

        let mc = metricConfig?.subClusters?.find(sc => sc.name == subCluster.name) || metricConfig
        return {
            normal: mc.normal / divisor,
            caution: mc.caution / divisor,
            alert: mc.alert / divisor
        }
    }

</script>

{#if series[0].data.length > 0}
    <div bind:this={plotWrapper} class="cc-plot"></div>
{:else}
    <Card class="mx-4" body color="warning">Cannot render plot: No series data returned for <code>{metric}</code></Card>
{/if}

<style>
    .cc-plot {
        border-radius: 5px;
    }
</style><|MERGE_RESOLUTION|>--- conflicted
+++ resolved
@@ -178,20 +178,17 @@
         plotData.push(statisticsSeries.min)
         plotData.push(statisticsSeries.max)
         plotData.push(statisticsSeries.mean)
-<<<<<<< HEAD
+
         if (forNode === true) { // timestamp 0 with null value for reversed time axis
             if (plotData[1].length != 0) plotData[1].push(null)
             if (plotData[2].length != 0) plotData[2].push(null)
             if (plotData[3].length != 0) plotData[3].push(null)
         }
-        plotSeries.push({ scale: 'y', width: lineWidth, stroke: 'red' })
-        plotSeries.push({ scale: 'y', width: lineWidth, stroke: 'green' })
-        plotSeries.push({ scale: 'y', width: lineWidth, stroke: 'black' })
-=======
+
         plotSeries.push({ label: 'min', scale: 'y', width: lineWidth, stroke: 'red' })
         plotSeries.push({ label: 'max', scale: 'y', width: lineWidth, stroke: 'green' })
         plotSeries.push({ label: 'mean', scale: 'y', width: lineWidth, stroke: 'black' })
->>>>>>> 6834f07d
+      
         plotBands = [
             { series: [2,3], fill: 'rgba(0,255,0,0.1)' },
             { series: [3,1], fill: 'rgba(255,0,0,0.1)' }
@@ -345,18 +342,6 @@
     }
 </script>
 <script context="module">
-<<<<<<< HEAD
-
-    export function formatTime(t, forNode = false) {
-        let h = Math.floor(t / 3600)
-        let m = Math.floor((t % 3600) / 60)
-        if (h == 0)
-            return `${m}m`
-        else if (m == 0)
-            return `${h}h`
-        else
-            return `${h}:${m}h`
-=======
     export function formatTime(t) {
         if (t !== null) {
             if (isNaN(t)) {
@@ -372,7 +357,6 @@
                     return `${h}:${m}h`
             }
         }
->>>>>>> 6834f07d
     }
 
     export function timeIncrs(timestep, maxX, forNode) {
