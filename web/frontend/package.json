{
  "name": "cc-frontend",
  "version": "1.0.0",
  "license": "MIT",
  "scripts": {
    "build": "rollup -c",
    "dev": "rollup -c -w"
  },
  "devDependencies": {
<<<<<<< HEAD
    "@rollup/plugin-commonjs": "^28.0.9",
    "@rollup/plugin-node-resolve": "^16.0.3",
=======
    "@rollup/plugin-commonjs": "^29.0.0",
    "@rollup/plugin-node-resolve": "^16.0.1",
>>>>>>> 8d208929
    "@rollup/plugin-terser": "^0.4.4",
    "@timohausmann/quadtree-js": "^1.2.6",
    "rollup": "^4.53.3",
    "rollup-plugin-css-only": "^4.5.5",
    "rollup-plugin-svelte": "^7.2.3",
    "svelte": "^5.44.0"
  },
  "dependencies": {
    "@rollup/plugin-replace": "^6.0.3",
    "@sveltestrap/sveltestrap": "^7.1.0",
    "@urql/svelte": "^4.2.3",
    "chart.js": "^4.5.1",
    "date-fns": "^4.1.0",
    "graphql": "^16.12.0",
<<<<<<< HEAD
    "mathjs": "^14.9.1",
=======
    "mathjs": "^15.0.0",
>>>>>>> 8d208929
    "uplot": "^1.6.32",
    "wonka": "^6.3.5"
  }
}<|MERGE_RESOLUTION|>--- conflicted
+++ resolved
@@ -7,13 +7,8 @@
     "dev": "rollup -c -w"
   },
   "devDependencies": {
-<<<<<<< HEAD
-    "@rollup/plugin-commonjs": "^28.0.9",
-    "@rollup/plugin-node-resolve": "^16.0.3",
-=======
     "@rollup/plugin-commonjs": "^29.0.0",
     "@rollup/plugin-node-resolve": "^16.0.1",
->>>>>>> 8d208929
     "@rollup/plugin-terser": "^0.4.4",
     "@timohausmann/quadtree-js": "^1.2.6",
     "rollup": "^4.53.3",
@@ -28,11 +23,7 @@
     "chart.js": "^4.5.1",
     "date-fns": "^4.1.0",
     "graphql": "^16.12.0",
-<<<<<<< HEAD
-    "mathjs": "^14.9.1",
-=======
     "mathjs": "^15.0.0",
->>>>>>> 8d208929
     "uplot": "^1.6.32",
     "wonka": "^6.3.5"
   }
