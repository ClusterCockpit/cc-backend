--- conflicted
+++ resolved
@@ -55,14 +55,8 @@
 
 An example env file is found in this directory. Copy it to `.env` in the project root and adapt it for your needs.
 
-<<<<<<< HEAD
-* `JWT_PUBLIC_KEY` and `JWT_PRIVATE_KEY`:  Base64 encoded Ed25519 keys used for JSON Web Token (JWT) authentication. You must generate your own keypair using `go run tools/gen-keypair.go`. Next to the `gen-keypair.go` utility, you will find a README with more information about how to use these keys and where to put tokens.
-* `SESSION_KEY`: Some random bytes used as secret for cookie-based sessions.
-* `LDAP_ADMIN_PASSWORD`: The LDAP admin user password (optional).
-* `LOGLEVEL`: Can be `err`, `warn`, `info` or `debug` (optional, `debug` by default). Can be used to reduce logging.
-=======
-* `JWT_PUBLIC_KEY` and `JWT_PRIVATE_KEY`: Base64 encoded Ed25519 keys used for JSON Web Token (JWT) authentication. You can generate your own keypair using `go run utils/gen-keypair.go`. More information in [README_TOKENS.md](./README_TOKENS.md)
+* `JWT_PUBLIC_KEY` and `JWT_PRIVATE_KEY`: Base64 encoded Ed25519 keys used for JSON Web Token (JWT) authentication. You can generate your own keypair using `go run ./cmd/gen-keypair/gen-keypair.go`. More information in [README_TOKENS.md](./README_TOKENS.md).
 * `SESSION_KEY`: Some random bytes used as secret for cookie-based sessions.
 * `LDAP_ADMIN_PASSWORD`: The LDAP admin user password (optional).
 * `CROSS_LOGIN_JWT_HS512_KEY`: Used for token based logins via another authentication service.
->>>>>>> a48e94ab
+* `LOGLEVEL`: Can be `err`, `warn`, `info` or `debug` (optional, `debug` by default). Can be used to reduce logging.