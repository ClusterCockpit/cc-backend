--- conflicted
+++ resolved
@@ -206,16 +206,13 @@
           "items": {
             "type": "object",
             "properties": {
-<<<<<<< HEAD
               "name": {
                 "description": "The name of the cluster.",
-=======
               "kind": {
                 "type": "string",
                 "enum": ["influxdb", "prometheus", "cc-metric-store", "cc-metric-store-internal", "test"]
               },
               "url": {
->>>>>>> 935fb238
                 "type": "string"
               },
               "subClusters" {
@@ -258,7 +255,6 @@
                 }
               }
             },
-<<<<<<< HEAD
             "required": ["name", "subClusters"],
             "minItems": 1
           }
@@ -318,9 +314,6 @@
             "token": {
               "type": "string"
             }
-=======
-            "required": ["kind","url"]
->>>>>>> 935fb238
           },
           "required": ["kind", "url"]
         },
