// Copyright (C) 2022 NHR@FAU, University Erlangen-Nuremberg.
// All rights reserved.
// Use of this source code is governed by a MIT-style
// license that can be found in the LICENSE file.
package api

import (
	"bufio"
	"database/sql"
	"encoding/json"
	"errors"
	"fmt"
	"io"
	"net/http"
	"os"
	"path/filepath"
	"strconv"
	"strings"
	"sync"
	"time"

	"github.com/ClusterCockpit/cc-backend/internal/auth"
	"github.com/ClusterCockpit/cc-backend/internal/graph"
	"github.com/ClusterCockpit/cc-backend/internal/graph/model"
	"github.com/ClusterCockpit/cc-backend/internal/repository"
	"github.com/ClusterCockpit/cc-backend/pkg/archive"
	"github.com/ClusterCockpit/cc-backend/pkg/log"
	"github.com/ClusterCockpit/cc-backend/pkg/schema"
	"github.com/gorilla/mux"
)

// @title                      ClusterCockpit REST API
// @version                    0.2.0
// @description                API for batch job control.

// @tag.name Job API

// @contact.name               ClusterCockpit Project
// @contact.url                https://github.com/ClusterCockpit
// @contact.email              support@clustercockpit.org

// @license.name               MIT License
// @license.url                https://opensource.org/licenses/MIT

// @host                       localhost:8080
// @basePath                   /api

// @securityDefinitions.apikey ApiKeyAuth
// @in                         header
// @name                       X-Auth-Token

type RestApi struct {
	JobRepository   *repository.JobRepository
	Resolver        *graph.Resolver
	Authentication  *auth.Authentication
	MachineStateDir string
	RepositoryMutex sync.Mutex
}

func (api *RestApi) MountRoutes(r *mux.Router) {
	r = r.PathPrefix("/api").Subrouter()
	r.StrictSlash(true)

	r.HandleFunc("/jobs/start_job/", api.startJob).Methods(http.MethodPost, http.MethodPut)
	r.HandleFunc("/jobs/stop_job/", api.stopJobByRequest).Methods(http.MethodPost, http.MethodPut)
	r.HandleFunc("/jobs/stop_job/{id}", api.stopJobById).Methods(http.MethodPost, http.MethodPut)
	// r.HandleFunc("/jobs/import/", api.importJob).Methods(http.MethodPost, http.MethodPut)

	r.HandleFunc("/jobs/", api.getJobs).Methods(http.MethodGet)
	// r.HandleFunc("/jobs/{id}", api.getJob).Methods(http.MethodGet)
	r.HandleFunc("/jobs/tag_job/{id}", api.tagJob).Methods(http.MethodPost, http.MethodPatch)
	r.HandleFunc("/jobs/metrics/{id}", api.getJobMetrics).Methods(http.MethodGet)
	r.HandleFunc("/jobs/delete_job/", api.deleteJobByRequest).Methods(http.MethodDelete)
	r.HandleFunc("/jobs/delete_job/{id}", api.deleteJobById).Methods(http.MethodDelete)
	r.HandleFunc("/jobs/delete_job_before/{ts}", api.deleteJobBefore).Methods(http.MethodDelete)

	if api.Authentication != nil {
		r.HandleFunc("/jwt/", api.getJWT).Methods(http.MethodGet)
		r.HandleFunc("/roles/", api.getRoles).Methods(http.MethodGet)
		r.HandleFunc("/users/", api.createUser).Methods(http.MethodPost, http.MethodPut)
		r.HandleFunc("/users/", api.getUsers).Methods(http.MethodGet)
		r.HandleFunc("/users/", api.deleteUser).Methods(http.MethodDelete)
		r.HandleFunc("/user/{id}", api.updateUser).Methods(http.MethodPost)
		r.HandleFunc("/configuration/", api.updateConfiguration).Methods(http.MethodPost)
	}

	if api.MachineStateDir != "" {
		r.HandleFunc("/machine_state/{cluster}/{host}", api.getMachineState).Methods(http.MethodGet)
		r.HandleFunc("/machine_state/{cluster}/{host}", api.putMachineState).Methods(http.MethodPut, http.MethodPost)
	}
}

// StartJobApiResponse model
type StartJobApiResponse struct {
	// Database ID of new job
	DBID int64 `json:"id"`
}

// DeleteJobApiResponse model
type DeleteJobApiResponse struct {
	Message string `json:"msg"`
}

// StopJobApiRequest model
type StopJobApiRequest struct {
	// Stop Time of job as epoch
	StopTime  int64           `json:"stopTime" validate:"required" example:"1649763839"`
<<<<<<< HEAD
	State     schema.JobState `json:"jobState" validate:"required" example:"completed" enums:"completed,failed,cancelled,stopped,timeout"` // Final job state
	JobId     *int64          `json:"jobId" example:"123000"`                                                                              // Cluster Job ID of job
	Cluster   *string         `json:"cluster" example:"fritz"`                                                                             // Cluster of job
	StartTime *int64          `json:"startTime" example:"1649723812"`                                                                      // Start Time of job as epoch
=======
	State     schema.JobState `json:"jobState" validate:"required" example:"completed"` // Final job state
	JobId     *int64          `json:"jobId" example:"123000"`                           // Cluster Job ID of job
	Cluster   *string         `json:"cluster" example:"fritz"`                          // Cluster of job
	StartTime *int64          `json:"startTime" example:"1649723812"`                   // Start Time of job as epoch
}

// DeleteJobApiRequest model
type DeleteJobApiRequest struct {
	JobId     *int64  `json:"jobId" validate:"required" example:"123000"` // Cluster Job ID of job
	Cluster   *string `json:"cluster" example:"fritz"`                    // Cluster of job
	StartTime *int64  `json:"startTime" example:"1649723812"`             // Start Time of job as epoch
}

// GetJobsApiResponse model
type GetJobsApiResponse struct {
	Jobs  []*schema.JobMeta `json:"jobs"`  // Array of jobs
	Items int               `json:"items"` // Number of jobs returned
	Page  int               `json:"page"`  // Page id returned
>>>>>>> 13c31155
}

// ErrorResponse model
type ErrorResponse struct {
	// Statustext of Errorcode
	Status string `json:"status"`
	Error  string `json:"error"` // Error Message
}

// ApiTag model
type ApiTag struct {
	// Tag Type
	Type string `json:"type" example:"Debug"`
	Name string `json:"name" example:"Testjob"` // Tag Name
}

type TagJobApiRequest []*ApiTag

func handleError(err error, statusCode int, rw http.ResponseWriter) {
	log.Warnf("REST ERROR : %s", err.Error())
	rw.Header().Add("Content-Type", "application/json")
	rw.WriteHeader(statusCode)
	json.NewEncoder(rw).Encode(ErrorResponse{
		Status: http.StatusText(statusCode),
		Error:  err.Error(),
	})
}

func decode(r io.Reader, val interface{}) error {
	dec := json.NewDecoder(r)
	dec.DisallowUnknownFields()
	return dec.Decode(val)
}

// getJobs godoc
// @summary     Lists all jobs
// @tags query
// @description Get a list of all jobs. Filters can be applied using query parameters.
// @description Number of results can be limited by page. Results are sorted by descending startTime.
// @produce     json
// @param       state          query    string            false "Job State" Enums(running, completed, failed, cancelled, stopped, timeout)
// @param       cluster        query    string            false "Job Cluster"
// @param       start-time     query    string            false "Syntax: '$from-$to', as unix epoch timestamps in seconds"
// @param       items-per-page query    int               false "Items per page (Default: 25)"
// @param       page           query    int               false "Page Number (Default: 1)"
// @param       with-metadata  query    bool              false "Include metadata (e.g. jobScript) in response"
// @success     200            {object} api.GetJobsApiResponse  "Job array and page info"
// @failure     400            {object} api.ErrorResponse       "Bad Request"
// @failure     401   		   {object} api.ErrorResponse       "Unauthorized"
// @failure     403            {object} api.ErrorResponse       "Forbidden"
// @failure     500            {object} api.ErrorResponse       "Internal Server Error"
// @security    ApiKeyAuth
// @router      /jobs/ [get]
func (api *RestApi) getJobs(rw http.ResponseWriter, r *http.Request) {
	if user := auth.GetUser(r.Context()); user != nil && !user.HasRole(auth.RoleApi) {
		handleError(fmt.Errorf("missing role: %v", auth.GetRoleString(auth.RoleApi)), http.StatusForbidden, rw)
		return
	}

	withMetadata := false
	filter := &model.JobFilter{}
	page := &model.PageRequest{ItemsPerPage: 25, Page: 1}
	order := &model.OrderByInput{Field: "startTime", Order: model.SortDirectionEnumDesc}

	for key, vals := range r.URL.Query() {
		switch key {
		case "state":
			for _, s := range vals {
				state := schema.JobState(s)
				if !state.Valid() {
					handleError(fmt.Errorf("invalid query parameter value: state"),
						http.StatusBadRequest, rw)
					return
				}
				filter.State = append(filter.State, state)
			}
		case "cluster":
			filter.Cluster = &model.StringInput{Eq: &vals[0]}
		case "start-time":
			st := strings.Split(vals[0], "-")
			if len(st) != 2 {
				handleError(fmt.Errorf("invalid query parameter value: startTime"),
					http.StatusBadRequest, rw)
				return
			}
			from, err := strconv.ParseInt(st[0], 10, 64)
			if err != nil {
				handleError(err, http.StatusBadRequest, rw)
				return
			}
			to, err := strconv.ParseInt(st[1], 10, 64)
			if err != nil {
				handleError(err, http.StatusBadRequest, rw)
				return
			}
			ufrom, uto := time.Unix(from, 0), time.Unix(to, 0)
			filter.StartTime = &schema.TimeRange{From: &ufrom, To: &uto}
		case "page":
			x, err := strconv.Atoi(vals[0])
			if err != nil {
				handleError(err, http.StatusBadRequest, rw)
				return
			}
			page.Page = x
		case "items-per-page":
			x, err := strconv.Atoi(vals[0])
			if err != nil {
				handleError(err, http.StatusBadRequest, rw)
				return
			}
			page.ItemsPerPage = x
		case "with-metadata":
			withMetadata = true
		default:
			handleError(fmt.Errorf("invalid query parameter: %s", key),
				http.StatusBadRequest, rw)
			return
		}
	}

	jobs, err := api.JobRepository.QueryJobs(r.Context(), []*model.JobFilter{filter}, page, order)
	if err != nil {
		handleError(err, http.StatusInternalServerError, rw)
		return
	}

	results := make([]*schema.JobMeta, 0, len(jobs))
	for _, job := range jobs {
		if withMetadata {
			if _, err := api.JobRepository.FetchMetadata(job); err != nil {
				handleError(err, http.StatusInternalServerError, rw)
				return
			}
		}

		res := &schema.JobMeta{
			ID:        &job.ID,
			BaseJob:   job.BaseJob,
			StartTime: job.StartTime.Unix(),
		}

		res.Tags, err = api.JobRepository.GetTags(&job.ID)
		if err != nil {
			handleError(err, http.StatusInternalServerError, rw)
			return
		}

		if res.MonitoringStatus == schema.MonitoringStatusArchivingSuccessful {
			res.Statistics, err = archive.GetStatistics(job)
			if err != nil {
				if err != nil {
					handleError(err, http.StatusInternalServerError, rw)
					return
				}
			}
		}

		results = append(results, res)
	}

	log.Debugf("/api/jobs: %d jobs returned", len(results))
	rw.Header().Add("Content-Type", "application/json")
	bw := bufio.NewWriter(rw)
	defer bw.Flush()

	payload := GetJobsApiResponse{
		Jobs:  results,
		Items: page.ItemsPerPage,
		Page:  page.Page,
	}

	if err := json.NewEncoder(bw).Encode(payload); err != nil {
		handleError(err, http.StatusInternalServerError, rw)
		return
	}
}

// tagJob godoc
// @summary     Adds one or more tags to a job
// @tags add and modify
// @description Adds tag(s) to a job specified by DB ID. Name and Type of Tag(s) can be chosen freely.
// @description If tagged job is already finished: Tag will be written directly to respective archive files.
// @accept      json
// @produce     json
// @param       id      path     int                  true "Job Database ID"
// @param       request body     api.TagJobApiRequest true "Array of tag-objects to add"
// @success     200     {object} schema.Job                "Updated job resource"
// @failure     400     {object} api.ErrorResponse         "Bad Request"
// @failure     401     {object} api.ErrorResponse         "Unauthorized"
// @failure     404     {object} api.ErrorResponse         "Job or tag does not exist"
// @failure     500     {object} api.ErrorResponse         "Internal Server Error"
// @security    ApiKeyAuth
// @router      /jobs/tag_job/{id} [post]
func (api *RestApi) tagJob(rw http.ResponseWriter, r *http.Request) {
	if user := auth.GetUser(r.Context()); user != nil && !user.HasRole(auth.RoleApi) {
		handleError(fmt.Errorf("missing role: %v", auth.GetRoleString(auth.RoleApi)), http.StatusForbidden, rw)
		return
	}

	iid, err := strconv.ParseInt(mux.Vars(r)["id"], 10, 64)
	if err != nil {
		http.Error(rw, err.Error(), http.StatusBadRequest)
		return
	}

	job, err := api.JobRepository.FindById(iid)
	if err != nil {
		http.Error(rw, err.Error(), http.StatusNotFound)
		return
	}

	job.Tags, err = api.JobRepository.GetTags(&job.ID)
	if err != nil {
		http.Error(rw, err.Error(), http.StatusInternalServerError)
		return
	}

	var req TagJobApiRequest
	if err := decode(r.Body, &req); err != nil {
		http.Error(rw, err.Error(), http.StatusBadRequest)
		return
	}

	for _, tag := range req {
		tagId, err := api.JobRepository.AddTagOrCreate(job.ID, tag.Type, tag.Name)
		if err != nil {
			http.Error(rw, err.Error(), http.StatusInternalServerError)
			return
		}

		job.Tags = append(job.Tags, &schema.Tag{
			ID:   tagId,
			Type: tag.Type,
			Name: tag.Name,
		})
	}

	rw.Header().Add("Content-Type", "application/json")
	rw.WriteHeader(http.StatusOK)
	json.NewEncoder(rw).Encode(job)
}

// startJob godoc
// @summary     Adds a new job as "running"
// @tags add and modify
// @description Job specified in request body will be saved to database as "running" with new DB ID.
// @description Job specifications follow the 'JobMeta' scheme, API will fail to execute if requirements are not met.
// @accept      json
// @produce     json
// @param       request body     schema.JobMeta          true "Job to add"
// @success     201     {object} api.StartJobApiResponse      "Job added successfully"
// @failure     400     {object} api.ErrorResponse            "Bad Request"
// @failure     401     {object} api.ErrorResponse            "Unauthorized"
// @failure     403     {object} api.ErrorResponse            "Forbidden"
// @failure     422     {object} api.ErrorResponse            "Unprocessable Entity: The combination of jobId, clusterId and startTime does already exist"
// @failure     500     {object} api.ErrorResponse            "Internal Server Error"
// @security    ApiKeyAuth
// @router      /jobs/start_job/ [post]
func (api *RestApi) startJob(rw http.ResponseWriter, r *http.Request) {
	if user := auth.GetUser(r.Context()); user != nil && !user.HasRole(auth.RoleApi) {
		handleError(fmt.Errorf("missing role: %v", auth.GetRoleString(auth.RoleApi)), http.StatusForbidden, rw)
		return
	}

	req := schema.JobMeta{BaseJob: schema.JobDefaults}
	if err := decode(r.Body, &req); err != nil {
		handleError(fmt.Errorf("parsing request body failed: %w", err), http.StatusBadRequest, rw)
		return
	}

	if req.State == "" {
		req.State = schema.JobStateRunning
	}
	if err := repository.SanityChecks(&req.BaseJob); err != nil {
		handleError(err, http.StatusBadRequest, rw)
		return
	}

	// aquire lock to avoid race condition between API calls
	var unlockOnce sync.Once
	api.RepositoryMutex.Lock()
	defer unlockOnce.Do(api.RepositoryMutex.Unlock)

	// Check if combination of (job_id, cluster_id, start_time) already exists:
	jobs, err := api.JobRepository.FindAll(&req.JobID, &req.Cluster, nil)
	if err != nil && err != sql.ErrNoRows {
		handleError(fmt.Errorf("checking for duplicate failed: %w", err), http.StatusInternalServerError, rw)
		return
	} else if err == nil {
		for _, job := range jobs {
			if (req.StartTime - job.StartTimeUnix) < 86400 {
				handleError(fmt.Errorf("a job with that jobId, cluster and startTime already exists: dbid: %d", job.ID), http.StatusUnprocessableEntity, rw)
				return
			}
		}
	}

	id, err := api.JobRepository.Start(&req)
	if err != nil {
		handleError(fmt.Errorf("insert into database failed: %w", err), http.StatusInternalServerError, rw)
		return
	}
	// unlock here, adding Tags can be async
	unlockOnce.Do(api.RepositoryMutex.Unlock)

	for _, tag := range req.Tags {
		if _, err := api.JobRepository.AddTagOrCreate(id, tag.Type, tag.Name); err != nil {
			http.Error(rw, err.Error(), http.StatusInternalServerError)
			handleError(fmt.Errorf("adding tag to new job %d failed: %w", id, err), http.StatusInternalServerError, rw)
			return
		}
	}

	log.Printf("new job (id: %d): cluster=%s, jobId=%d, user=%s, startTime=%d", id, req.Cluster, req.JobID, req.User, req.StartTime)
	rw.Header().Add("Content-Type", "application/json")
	rw.WriteHeader(http.StatusCreated)
	json.NewEncoder(rw).Encode(StartJobApiResponse{
		DBID: id,
	})
}

// stopJobById godoc
// @summary     Marks job as completed and triggers archiving
// @tags add and modify
// @description Job to stop is specified by database ID. Only stopTime and final state are required in request body.
// @description Returns full job resource information according to 'JobMeta' scheme.
// @accept      json
// @produce     json
// @param       id      path     int                   true "Database ID of Job"
// @param       request body     api.StopJobApiRequest true "stopTime and final state in request body"
// @success     200     {object} schema.JobMeta             "Job resource"
// @failure     400     {object} api.ErrorResponse          "Bad Request"
// @failure     401     {object} api.ErrorResponse          "Unauthorized"
// @failure     403     {object} api.ErrorResponse          "Forbidden"
// @failure     404     {object} api.ErrorResponse          "Resource not found"
// @failure     422     {object} api.ErrorResponse          "Unprocessable Entity: finding job failed: sql: no rows in result set"
// @failure     500     {object} api.ErrorResponse          "Internal Server Error"
// @security    ApiKeyAuth
// @router      /jobs/stop_job/{id} [post]
func (api *RestApi) stopJobById(rw http.ResponseWriter, r *http.Request) {
	if user := auth.GetUser(r.Context()); user != nil && !user.HasRole(auth.RoleApi) {
		handleError(fmt.Errorf("missing role: %v", auth.GetRoleString(auth.RoleApi)), http.StatusForbidden, rw)
		return
	}

	// Parse request body: Only StopTime and State
	req := StopJobApiRequest{}
	if err := decode(r.Body, &req); err != nil {
		handleError(fmt.Errorf("parsing request body failed: %w", err), http.StatusBadRequest, rw)
		return
	}

	// Fetch job (that will be stopped) from db
	id, ok := mux.Vars(r)["id"]
	var job *schema.Job
	var err error
	if ok {
		id, e := strconv.ParseInt(id, 10, 64)
		if e != nil {
			handleError(fmt.Errorf("integer expected in path for id: %w", e), http.StatusBadRequest, rw)
			return
		}

		job, err = api.JobRepository.FindById(id)
	} else {
		handleError(errors.New("the parameter 'id' is required"), http.StatusBadRequest, rw)
		return
	}
	if err != nil {
		handleError(fmt.Errorf("finding job failed: %w", err), http.StatusUnprocessableEntity, rw)
		return
	}

	api.checkAndHandleStopJob(rw, job, req)
}

// stopJobByRequest godoc
// @summary     Marks job as completed and triggers archiving
// @tags add and modify
// @description Job to stop is specified by request body. All fields are required in this case.
// @description Returns full job resource information according to 'JobMeta' scheme.
// @produce     json
// @param       request body     api.StopJobApiRequest true "All fields required"
// @success     200     {object} schema.JobMeta             "Success message"
// @failure     400     {object} api.ErrorResponse          "Bad Request"
// @failure     401     {object} api.ErrorResponse          "Unauthorized"
// @failure     403     {object} api.ErrorResponse          "Forbidden"
// @failure     404     {object} api.ErrorResponse          "Resource not found"
// @failure     422     {object} api.ErrorResponse          "Unprocessable Entity: finding job failed: sql: no rows in result set"
// @failure     500     {object} api.ErrorResponse          "Internal Server Error"
// @security    ApiKeyAuth
// @router      /jobs/stop_job/ [post]
func (api *RestApi) stopJobByRequest(rw http.ResponseWriter, r *http.Request) {
	if user := auth.GetUser(r.Context()); user != nil && !user.HasRole(auth.RoleApi) {
		handleError(fmt.Errorf("missing role: %v", auth.GetRoleString(auth.RoleApi)), http.StatusForbidden, rw)
		return
	}

	// Parse request body
	req := StopJobApiRequest{}
	if err := decode(r.Body, &req); err != nil {
		handleError(fmt.Errorf("parsing request body failed: %w", err), http.StatusBadRequest, rw)
		return
	}

	// Fetch job (that will be stopped) from db
	var job *schema.Job
	var err error
	if req.JobId == nil {
		handleError(errors.New("the field 'jobId' is required"), http.StatusBadRequest, rw)
		return
	}

	job, err = api.JobRepository.Find(req.JobId, req.Cluster, req.StartTime)

	if err != nil {
		handleError(fmt.Errorf("finding job failed: %w", err), http.StatusUnprocessableEntity, rw)
		return
	}

	api.checkAndHandleStopJob(rw, job, req)
}

// deleteJobById godoc
// @summary     Remove a job from the sql database
// @tags remove
// @description Job to remove is specified by database ID. This will not remove the job from the job archive.
// @produce     json
// @param       id      path     int                   true "Database ID of Job"
// @success     200     {object} api.DeleteJobApiResponse     "Success message"
// @failure     400     {object} api.ErrorResponse          "Bad Request"
// @failure     401     {object} api.ErrorResponse          "Unauthorized"
// @failure     403     {object} api.ErrorResponse          "Forbidden"
// @failure     404     {object} api.ErrorResponse          "Resource not found"
// @failure     422     {object} api.ErrorResponse          "Unprocessable Entity: finding job failed: sql: no rows in result set"
// @failure     500     {object} api.ErrorResponse          "Internal Server Error"
// @security    ApiKeyAuth
// @router      /jobs/delete_job/{id} [delete]
func (api *RestApi) deleteJobById(rw http.ResponseWriter, r *http.Request) {
	if user := auth.GetUser(r.Context()); user != nil && !user.HasRole(auth.RoleApi) {
		handleError(fmt.Errorf("missing role: %v", auth.GetRoleString(auth.RoleApi)), http.StatusForbidden, rw)
		return
	}

	// Fetch job (that will be stopped) from db
	id, ok := mux.Vars(r)["id"]
	var err error
	if ok {
		id, e := strconv.ParseInt(id, 10, 64)
		if e != nil {
			handleError(fmt.Errorf("integer expected in path for id: %w", e), http.StatusBadRequest, rw)
			return
		}

		err = api.JobRepository.DeleteJobById(id)
	} else {
		handleError(errors.New("the parameter 'id' is required"), http.StatusBadRequest, rw)
		return
	}
	if err != nil {
		handleError(fmt.Errorf("deleting job failed: %w", err), http.StatusUnprocessableEntity, rw)
		return
	}
	rw.Header().Add("Content-Type", "application/json")
	rw.WriteHeader(http.StatusOK)
	json.NewEncoder(rw).Encode(DeleteJobApiResponse{
		Message: fmt.Sprintf("Successfully deleted job %s", id),
	})
}

// deleteJobByRequest godoc
// @summary     Remove a job from the sql database
// @tags remove
// @description Job to delete is specified by request body. All fields are required in this case.
// @accept      json
// @produce     json
// @param       request body     api.DeleteJobApiRequest true "All fields required"
// @success     200     {object} api.DeleteJobApiResponse     "Success message"
// @failure     400     {object} api.ErrorResponse          "Bad Request"
// @failure     401     {object} api.ErrorResponse          "Unauthorized"
// @failure     403     {object} api.ErrorResponse          "Forbidden"
// @failure     404     {object} api.ErrorResponse          "Resource not found"
// @failure     422     {object} api.ErrorResponse          "Unprocessable Entity: finding job failed: sql: no rows in result set"
// @failure     500     {object} api.ErrorResponse          "Internal Server Error"
// @security    ApiKeyAuth
// @router      /jobs/delete_job/ [delete]
func (api *RestApi) deleteJobByRequest(rw http.ResponseWriter, r *http.Request) {
	if user := auth.GetUser(r.Context()); user != nil && !user.HasRole(auth.RoleApi) {
		handleError(fmt.Errorf("missing role: %v", auth.GetRoleString(auth.RoleApi)), http.StatusForbidden, rw)
		return
	}

	// Parse request body
	req := DeleteJobApiRequest{}
	if err := decode(r.Body, &req); err != nil {
		handleError(fmt.Errorf("parsing request body failed: %w", err), http.StatusBadRequest, rw)
		return
	}

	// Fetch job (that will be deleted) from db
	var job *schema.Job
	var err error
	if req.JobId == nil {
		handleError(errors.New("the field 'jobId' is required"), http.StatusBadRequest, rw)
		return
	}

	job, err = api.JobRepository.Find(req.JobId, req.Cluster, req.StartTime)

	if err != nil {
		handleError(fmt.Errorf("finding job failed: %w", err), http.StatusUnprocessableEntity, rw)
		return
	}

	err = api.JobRepository.DeleteJobById(job.ID)
	if err != nil {
		handleError(fmt.Errorf("deleting job failed: %w", err), http.StatusUnprocessableEntity, rw)
		return
	}

	rw.Header().Add("Content-Type", "application/json")
	rw.WriteHeader(http.StatusOK)
	json.NewEncoder(rw).Encode(DeleteJobApiResponse{
		Message: fmt.Sprintf("Successfully deleted job %d", job.ID),
	})
}

// deleteJobBefore godoc
// @summary     Remove a job from the sql database
// @tags remove
// @description Remove all jobs with start time before timestamp. The jobs will not be removed from the job archive.
// @produce     json
// @param       ts      path     int                   true "Unix epoch timestamp"
// @success     200     {object} api.DeleteJobApiResponse     "Success message"
// @failure     400     {object} api.ErrorResponse          "Bad Request"
// @failure     401     {object} api.ErrorResponse          "Unauthorized"
// @failure     403     {object} api.ErrorResponse          "Forbidden"
// @failure     404     {object} api.ErrorResponse          "Resource not found"
// @failure     422     {object} api.ErrorResponse          "Unprocessable Entity: finding job failed: sql: no rows in result set"
// @failure     500     {object} api.ErrorResponse          "Internal Server Error"
// @security    ApiKeyAuth
// @router      /jobs/delete_job_before/{ts} [delete]
func (api *RestApi) deleteJobBefore(rw http.ResponseWriter, r *http.Request) {
	if user := auth.GetUser(r.Context()); user != nil && !user.HasRole(auth.RoleApi) {
		handleError(fmt.Errorf("missing role: %v", auth.GetRoleString(auth.RoleApi)), http.StatusForbidden, rw)
		return
	}

	var cnt int
	// Fetch job (that will be stopped) from db
	id, ok := mux.Vars(r)["ts"]
	var err error
	if ok {
		ts, e := strconv.ParseInt(id, 10, 64)
		if e != nil {
			handleError(fmt.Errorf("integer expected in path for ts: %w", e), http.StatusBadRequest, rw)
			return
		}

		cnt, err = api.JobRepository.DeleteJobsBefore(ts)
	} else {
		handleError(errors.New("the parameter 'ts' is required"), http.StatusBadRequest, rw)
		return
	}
	if err != nil {
		handleError(fmt.Errorf("deleting jobs failed: %w", err), http.StatusUnprocessableEntity, rw)
		return
	}

	rw.Header().Add("Content-Type", "application/json")
	rw.WriteHeader(http.StatusOK)
	json.NewEncoder(rw).Encode(DeleteJobApiResponse{
		Message: fmt.Sprintf("Successfully deleted %d jobs", cnt),
	})
}

func (api *RestApi) checkAndHandleStopJob(rw http.ResponseWriter, job *schema.Job, req StopJobApiRequest) {

	// Sanity checks
	if job == nil || job.StartTime.Unix() >= req.StopTime || job.State != schema.JobStateRunning {
		handleError(errors.New("stopTime must be larger than startTime and only running jobs can be stopped"), http.StatusBadRequest, rw)
		return
	}

	if req.State != "" && !req.State.Valid() {
		handleError(fmt.Errorf("invalid job state: %#v", req.State), http.StatusBadRequest, rw)
		return
	} else if req.State == "" {
		req.State = schema.JobStateCompleted
	}

	// Mark job as stopped in the database (update state and duration)
	job.Duration = int32(req.StopTime - job.StartTime.Unix())
	job.State = req.State
	if err := api.JobRepository.Stop(job.ID, job.Duration, job.State, job.MonitoringStatus); err != nil {
		handleError(fmt.Errorf("marking job as stopped failed: %w", err), http.StatusInternalServerError, rw)
		return
	}

	log.Printf("archiving job... (dbid: %d): cluster=%s, jobId=%d, user=%s, startTime=%s", job.ID, job.Cluster, job.JobID, job.User, job.StartTime)

	// Send a response (with status OK). This means that erros that happen from here on forward
	// can *NOT* be communicated to the client. If reading from a MetricDataRepository or
	// writing to the filesystem fails, the client will not know.
	rw.Header().Add("Content-Type", "application/json")
	rw.WriteHeader(http.StatusOK)
	json.NewEncoder(rw).Encode(job)

	// Monitoring is disabled...
	if job.MonitoringStatus == schema.MonitoringStatusDisabled {
		return
	}

	// Trigger async archiving
	api.JobRepository.TriggerArchiving(job)
}

func (api *RestApi) getJobMetrics(rw http.ResponseWriter, r *http.Request) {
	id := mux.Vars(r)["id"]
	metrics := r.URL.Query()["metric"]
	var scopes []schema.MetricScope
	for _, scope := range r.URL.Query()["scope"] {
		var s schema.MetricScope
		if err := s.UnmarshalGQL(scope); err != nil {
			http.Error(rw, err.Error(), http.StatusBadRequest)
			return
		}
		scopes = append(scopes, s)
	}

	rw.Header().Add("Content-Type", "application/json")
	rw.WriteHeader(http.StatusOK)

	type Respone struct {
		Data *struct {
			JobMetrics []*model.JobMetricWithName `json:"jobMetrics"`
		} `json:"data"`
		Error *struct {
			Message string `json:"message"`
		} `json:"error"`
	}

	data, err := api.Resolver.Query().JobMetrics(r.Context(), id, metrics, scopes)
	if err != nil {
		json.NewEncoder(rw).Encode(Respone{
			Error: &struct {
				Message string "json:\"message\""
			}{Message: err.Error()},
		})
		return
	}

	json.NewEncoder(rw).Encode(Respone{
		Data: &struct {
			JobMetrics []*model.JobMetricWithName "json:\"jobMetrics\""
		}{JobMetrics: data},
	})
}

func (api *RestApi) getJWT(rw http.ResponseWriter, r *http.Request) {
	rw.Header().Set("Content-Type", "text/plain")
	username := r.FormValue("username")
	me := auth.GetUser(r.Context())
	if !me.HasRole(auth.RoleAdmin) {
		if username != me.Username {
			http.Error(rw, "Only admins are allowed to sign JWTs not for themselves",
				http.StatusForbidden)
			return
		}
	}

	user, err := api.Authentication.GetUser(username)
	if err != nil {
		http.Error(rw, err.Error(), http.StatusUnprocessableEntity)
		return
	}

	jwt, err := api.Authentication.JwtAuth.ProvideJWT(user)
	if err != nil {
		http.Error(rw, err.Error(), http.StatusUnprocessableEntity)
		return
	}

	rw.WriteHeader(http.StatusOK)
	rw.Write([]byte(jwt))
}

func (api *RestApi) createUser(rw http.ResponseWriter, r *http.Request) {
	rw.Header().Set("Content-Type", "text/plain")
	me := auth.GetUser(r.Context())
	if !me.HasRole(auth.RoleAdmin) {
		http.Error(rw, "Only admins are allowed to create new users", http.StatusForbidden)
		return
	}

	username, password, role, name, email, project := r.FormValue("username"), r.FormValue("password"), r.FormValue("role"), r.FormValue("name"), r.FormValue("email"), r.FormValue("project")
	if len(password) == 0 && role != auth.GetRoleString(auth.RoleApi) {
		http.Error(rw, "Only API users are allowed to have a blank password (login will be impossible)", http.StatusBadRequest)
		return
	}

	if len(project) != 0 && role != auth.GetRoleString(auth.RoleManager) {
		http.Error(rw, "only managers require a project (can be changed later)", http.StatusBadRequest)
		return
	} else if len(project) == 0 && role == auth.GetRoleString(auth.RoleManager) {
		http.Error(rw, "managers require a project to manage (can be changed later)", http.StatusBadRequest)
		return
	}

	if err := api.Authentication.AddUser(&auth.User{
		Username: username,
		Name:     name,
		Password: password,
		Email:    email,
		Projects: []string{project},
		Roles:    []string{role}}); err != nil {
		http.Error(rw, err.Error(), http.StatusUnprocessableEntity)
		return
	}

	rw.Write([]byte(fmt.Sprintf("User %v successfully created!\n", username)))
}

func (api *RestApi) deleteUser(rw http.ResponseWriter, r *http.Request) {
	if user := auth.GetUser(r.Context()); !user.HasRole(auth.RoleAdmin) {
		http.Error(rw, "Only admins are allowed to delete a user", http.StatusForbidden)
		return
	}

	username := r.FormValue("username")
	if err := api.Authentication.DelUser(username); err != nil {
		http.Error(rw, err.Error(), http.StatusUnprocessableEntity)
		return
	}

	rw.WriteHeader(http.StatusOK)
}

func (api *RestApi) getUsers(rw http.ResponseWriter, r *http.Request) {
	if user := auth.GetUser(r.Context()); !user.HasRole(auth.RoleAdmin) {
		http.Error(rw, "Only admins are allowed to fetch a list of users", http.StatusForbidden)
		return
	}

	users, err := api.Authentication.ListUsers(r.URL.Query().Get("not-just-user") == "true")
	if err != nil {
		http.Error(rw, err.Error(), http.StatusInternalServerError)
		return
	}

	json.NewEncoder(rw).Encode(users)
}

func (api *RestApi) getRoles(rw http.ResponseWriter, r *http.Request) {
	user := auth.GetUser(r.Context())
	if !user.HasRole(auth.RoleAdmin) {
		http.Error(rw, "only admins are allowed to fetch a list of roles", http.StatusForbidden)
		return
	}

	roles, err := auth.GetValidRoles(user)
	if err != nil {
		http.Error(rw, err.Error(), http.StatusInternalServerError)
		return
	}

	json.NewEncoder(rw).Encode(roles)
}

func (api *RestApi) updateUser(rw http.ResponseWriter, r *http.Request) {
	if user := auth.GetUser(r.Context()); !user.HasRole(auth.RoleAdmin) {
		http.Error(rw, "Only admins are allowed to update a user", http.StatusForbidden)
		return
	}

	// Get Values
	newrole := r.FormValue("add-role")
	delrole := r.FormValue("remove-role")
	newproj := r.FormValue("add-project")
	delproj := r.FormValue("remove-project")

	// TODO: Handle anything but roles...
	if newrole != "" {
		if err := api.Authentication.AddRole(r.Context(), mux.Vars(r)["id"], newrole); err != nil {
			http.Error(rw, err.Error(), http.StatusUnprocessableEntity)
			return
		}
		rw.Write([]byte("Add Role Success"))
	} else if delrole != "" {
		if err := api.Authentication.RemoveRole(r.Context(), mux.Vars(r)["id"], delrole); err != nil {
			http.Error(rw, err.Error(), http.StatusUnprocessableEntity)
			return
		}
		rw.Write([]byte("Remove Role Success"))
	} else if newproj != "" {
		if err := api.Authentication.AddProject(r.Context(), mux.Vars(r)["id"], newproj); err != nil {
			http.Error(rw, err.Error(), http.StatusUnprocessableEntity)
			return
		}
		rw.Write([]byte("Add Project Success"))
	} else if delproj != "" {
		if err := api.Authentication.RemoveProject(r.Context(), mux.Vars(r)["id"], delproj); err != nil {
			http.Error(rw, err.Error(), http.StatusUnprocessableEntity)
			return
		}
		rw.Write([]byte("Remove Project Success"))
	} else {
		http.Error(rw, "Not Add or Del [role|project]?", http.StatusInternalServerError)
	}
}

func (api *RestApi) updateConfiguration(rw http.ResponseWriter, r *http.Request) {
	rw.Header().Set("Content-Type", "text/plain")
	key, value := r.FormValue("key"), r.FormValue("value")

	fmt.Printf("REST > KEY: %#v\nVALUE: %#v\n", key, value)

	if err := repository.GetUserCfgRepo().UpdateConfig(key, value, auth.GetUser(r.Context())); err != nil {
		http.Error(rw, err.Error(), http.StatusUnprocessableEntity)
		return
	}

	rw.Write([]byte("success"))
}

func (api *RestApi) putMachineState(rw http.ResponseWriter, r *http.Request) {
	if api.MachineStateDir == "" {
		http.Error(rw, "REST > machine state not enabled", http.StatusNotFound)
		return
	}

	vars := mux.Vars(r)
	cluster := vars["cluster"]
	host := vars["host"]
	dir := filepath.Join(api.MachineStateDir, cluster)
	if err := os.MkdirAll(dir, 0755); err != nil {
		http.Error(rw, err.Error(), http.StatusInternalServerError)
		return
	}

	filename := filepath.Join(dir, fmt.Sprintf("%s.json", host))
	f, err := os.Create(filename)
	if err != nil {
		http.Error(rw, err.Error(), http.StatusInternalServerError)
		return
	}
	defer f.Close()

	if _, err := io.Copy(f, r.Body); err != nil {
		http.Error(rw, err.Error(), http.StatusInternalServerError)
		return
	}

	rw.WriteHeader(http.StatusCreated)
}

func (api *RestApi) getMachineState(rw http.ResponseWriter, r *http.Request) {
	if api.MachineStateDir == "" {
		http.Error(rw, "REST > machine state not enabled", http.StatusNotFound)
		return
	}

	vars := mux.Vars(r)
	filename := filepath.Join(api.MachineStateDir, vars["cluster"], fmt.Sprintf("%s.json", vars["host"]))

	// Sets the content-type and 'Last-Modified' Header and so on automatically
	http.ServeFile(rw, r, filename)
}<|MERGE_RESOLUTION|>--- conflicted
+++ resolved
@@ -105,12 +105,6 @@
 type StopJobApiRequest struct {
 	// Stop Time of job as epoch
 	StopTime  int64           `json:"stopTime" validate:"required" example:"1649763839"`
-<<<<<<< HEAD
-	State     schema.JobState `json:"jobState" validate:"required" example:"completed" enums:"completed,failed,cancelled,stopped,timeout"` // Final job state
-	JobId     *int64          `json:"jobId" example:"123000"`                                                                              // Cluster Job ID of job
-	Cluster   *string         `json:"cluster" example:"fritz"`                                                                             // Cluster of job
-	StartTime *int64          `json:"startTime" example:"1649723812"`                                                                      // Start Time of job as epoch
-=======
 	State     schema.JobState `json:"jobState" validate:"required" example:"completed"` // Final job state
 	JobId     *int64          `json:"jobId" example:"123000"`                           // Cluster Job ID of job
 	Cluster   *string         `json:"cluster" example:"fritz"`                          // Cluster of job
@@ -129,7 +123,6 @@
 	Jobs  []*schema.JobMeta `json:"jobs"`  // Array of jobs
 	Items int               `json:"items"` // Number of jobs returned
 	Page  int               `json:"page"`  // Page id returned
->>>>>>> 13c31155
 }
 
 // ErrorResponse model
