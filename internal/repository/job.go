--- conflicted
+++ resolved
@@ -222,278 +222,6 @@
 	return archive.UpdateMetadata(job, job.MetaData)
 }
 
-<<<<<<< HEAD
-// Find executes a SQL query to find a specific batch job.
-// The job is queried using the batch job id, the cluster name,
-// and the start time of the job in UNIX epoch time seconds.
-// It returns a pointer to a schema.Job data structure and an error variable.
-// To check if no job was found test err == sql.ErrNoRows
-func (r *JobRepository) Find(
-	jobId *int64,
-	cluster *string,
-	startTime *int64,
-) (*schema.Job, error) {
-	start := time.Now()
-	q := sq.Select(jobColumns...).From("job").
-		Where("job.job_id = ?", *jobId)
-
-	if cluster != nil {
-		q = q.Where("job.cluster = ?", *cluster)
-	}
-	if startTime != nil {
-		q = q.Where("job.start_time = ?", *startTime)
-	}
-
-	log.Debugf("Timer Find %s", time.Since(start))
-	return scanJob(q.RunWith(r.stmtCache).QueryRow())
-}
-
-// Find executes a SQL query to find a specific batch job.
-// The job is queried using the batch job id, the cluster name,
-// and the start time of the job in UNIX epoch time seconds.
-// It returns a pointer to a schema.Job data structure and an error variable.
-// To check if no job was found test err == sql.ErrNoRows
-func (r *JobRepository) FindAll(
-	jobId *int64,
-	cluster *string,
-	startTime *int64,
-) ([]*schema.Job, error) {
-	start := time.Now()
-	q := sq.Select(jobColumns...).From("job").
-		Where("job.job_id = ?", *jobId)
-
-	if cluster != nil {
-		q = q.Where("job.cluster = ?", *cluster)
-	}
-	if startTime != nil {
-		q = q.Where("job.start_time = ?", *startTime)
-	}
-
-	rows, err := q.RunWith(r.stmtCache).Query()
-	if err != nil {
-		log.Error("Error while running query")
-		return nil, err
-	}
-
-	jobs := make([]*schema.Job, 0, 10)
-	for rows.Next() {
-		job, err := scanJob(rows)
-		if err != nil {
-			log.Warn("Error while scanning rows")
-			return nil, err
-		}
-		jobs = append(jobs, job)
-	}
-	log.Debugf("Timer FindAll %s", time.Since(start))
-	return jobs, nil
-}
-
-// FindById executes a SQL query to find a specific batch job.
-// The job is queried using the database id.
-// It returns a pointer to a schema.Job data structure and an error variable.
-// To check if no job was found test err == sql.ErrNoRows
-func (r *JobRepository) FindById(ctx context.Context, jobId int64) (*schema.Job, error) {
-	q := sq.Select(jobColumns...).
-		From("job").Where("job.id = ?", jobId)
-
-	q, qerr := SecurityCheck(ctx, q)
-	if qerr != nil {
-		return nil, qerr
-	}
-
-	return scanJob(q.RunWith(r.stmtCache).QueryRow())
-}
-
-// FindByIdDirect executes a SQL query to find a specific batch job.
-// The job is queried using the database id.
-// It returns a pointer to a schema.Job data structure and an error variable.
-// To check if no job was found test err == sql.ErrNoRows
-func (r *JobRepository) FindByIdDirect(jobId int64) (*schema.Job, error) {
-	q := sq.Select(jobColumns...).
-		From("job").Where("job.id = ?", jobId)
-	return scanJob(q.RunWith(r.stmtCache).QueryRow())
-}
-
-// FindByJobId executes a SQL query to find a specific batch job.
-// The job is queried using the slurm id and the clustername.
-// It returns a pointer to a schema.Job data structure and an error variable.
-// To check if no job was found test err == sql.ErrNoRows
-func (r *JobRepository) FindByJobId(ctx context.Context, jobId int64, startTime int64, cluster string) (*schema.Job, error) {
-	q := sq.Select(jobColumns...).
-		From("job").
-		Where("job.job_id = ?", jobId).
-		Where("job.cluster = ?", cluster).
-		Where("job.start_time = ?", startTime)
-
-	q, qerr := SecurityCheck(ctx, q)
-	if qerr != nil {
-		return nil, qerr
-	}
-
-	return scanJob(q.RunWith(r.stmtCache).QueryRow())
-}
-
-// IsJobOwner executes a SQL query to find a specific batch job.
-// The job is queried using the slurm id,a username and the cluster.
-// It returns a bool.
-// If job was found, user is owner: test err != sql.ErrNoRows
-func (r *JobRepository) IsJobOwner(jobId int64, startTime int64, user string, cluster string) bool {
-	q := sq.Select("id").
-		From("job").
-		Where("job.job_id = ?", jobId).
-		Where("job.user = ?", user).
-		Where("job.cluster = ?", cluster).
-		Where("job.start_time = ?", startTime)
-
-	_, err := scanJob(q.RunWith(r.stmtCache).QueryRow())
-	return err != sql.ErrNoRows
-}
-
-func (r *JobRepository) FindConcurrentJobs(
-	ctx context.Context,
-	job *schema.Job,
-) (*model.JobLinkResultList, error) {
-	if job == nil {
-		return nil, nil
-	}
-
-	query, qerr := SecurityCheck(ctx, sq.Select("job.id", "job.job_id", "job.start_time").From("job"))
-	if qerr != nil {
-		return nil, qerr
-	}
-
-	query = query.Where("cluster = ?", job.Cluster)
-	var startTime int64
-	var stopTime int64
-
-	startTime = job.StartTimeUnix
-	hostname := job.Resources[0].Hostname
-
-	if job.State == schema.JobStateRunning {
-		stopTime = time.Now().Unix()
-	} else {
-		stopTime = startTime + int64(job.Duration)
-	}
-
-	// Add 200s overlap for jobs start time at the end
-	startTimeTail := startTime + 10
-	stopTimeTail := stopTime - 200
-	startTimeFront := startTime + 200
-
-	queryRunning := query.Where("job.job_state = ?").Where("(job.start_time BETWEEN ? AND ? OR job.start_time < ?)",
-		"running", startTimeTail, stopTimeTail, startTime)
-	queryRunning = queryRunning.Where("job.resources LIKE ?", fmt.Sprint("%", hostname, "%"))
-
-	query = query.Where("job.job_state != ?").Where("((job.start_time BETWEEN ? AND ?) OR (job.start_time + job.duration) BETWEEN ? AND ? OR (job.start_time < ?) AND (job.start_time + job.duration) > ?)",
-		"running", startTimeTail, stopTimeTail, startTimeFront, stopTimeTail, startTime, stopTime)
-	query = query.Where("job.resources LIKE ?", fmt.Sprint("%", hostname, "%"))
-
-	rows, err := query.RunWith(r.stmtCache).Query()
-	if err != nil {
-		log.Errorf("Error while running query: %v", err)
-		return nil, err
-	}
-
-	items := make([]*model.JobLink, 0, 10)
-	queryString := fmt.Sprintf("cluster=%s", job.Cluster)
-
-	for rows.Next() {
-		var id, jobId, startTime sql.NullInt64
-
-		if err = rows.Scan(&id, &jobId, &startTime); err != nil {
-			log.Warn("Error while scanning rows")
-			return nil, err
-		}
-
-		if id.Valid {
-			queryString += fmt.Sprintf("&jobId=%d", int(jobId.Int64))
-			items = append(items,
-				&model.JobLink{
-					ID:    fmt.Sprint(id.Int64),
-					JobID: int(jobId.Int64),
-				})
-		}
-	}
-
-	rows, err = queryRunning.RunWith(r.stmtCache).Query()
-	if err != nil {
-		log.Errorf("Error while running query: %v", err)
-		return nil, err
-	}
-
-	for rows.Next() {
-		var id, jobId, startTime sql.NullInt64
-
-		if err := rows.Scan(&id, &jobId, &startTime); err != nil {
-			log.Warn("Error while scanning rows")
-			return nil, err
-		}
-
-		if id.Valid {
-			queryString += fmt.Sprintf("&jobId=%d", int(jobId.Int64))
-			items = append(items,
-				&model.JobLink{
-					ID:    fmt.Sprint(id.Int64),
-					JobID: int(jobId.Int64),
-				})
-		}
-	}
-
-	cnt := len(items)
-
-	return &model.JobLinkResultList{
-		ListQuery: &queryString,
-		Items:     items,
-		Count:     &cnt,
-	}, nil
-}
-
-// Start inserts a new job in the table, returning the unique job ID.
-// Statistics are not transfered!
-func (r *JobRepository) Start(job *schema.JobMeta) (id int64, err error) {
-	job.RawResources, err = json.Marshal(job.Resources)
-	if err != nil {
-		return -1, fmt.Errorf("REPOSITORY/JOB > encoding resources field failed: %w", err)
-	}
-
-	job.RawMetaData, err = json.Marshal(job.MetaData)
-	if err != nil {
-		return -1, fmt.Errorf("REPOSITORY/JOB > encoding metaData field failed: %w", err)
-	}
-
-	res, err := r.DB.NamedExec(`INSERT INTO job (
-		job_id, user, project, cluster, subcluster, `+"`partition`"+`, array_job_id, num_nodes, num_hwthreads, num_acc,
-		exclusive, monitoring_status, smt, job_state, start_time, duration, walltime, resources, meta_data
-	) VALUES (
-		:job_id, :user, :project, :cluster, :subcluster, :partition, :array_job_id, :num_nodes, :num_hwthreads, :num_acc,
-		:exclusive, :monitoring_status, :smt, :job_state, :start_time, :duration, :walltime, :resources, :meta_data
-	);`, job)
-	if err != nil {
-		return -1, err
-	}
-
-	return res.LastInsertId()
-}
-
-// Stop updates the job with the database id jobId using the provided arguments.
-func (r *JobRepository) Stop(
-	jobId int64,
-	duration int32,
-	state schema.JobState,
-	monitoringStatus int32,
-) (err error) {
-	stmt := sq.Update("job").
-		Set("job_state", state).
-		Set("duration", duration).
-		Set("monitoring_status", monitoringStatus).
-		Where("job.id = ?", jobId)
-
-	_, err = stmt.RunWith(r.stmtCache).Exec()
-	return
-}
-
-=======
->>>>>>> ac9bba8b
 func (r *JobRepository) DeleteJobsBefore(startTime int64) (int, error) {
 	var cnt int
 	q := sq.Select("count(*)").From("job").Where("job.start_time < ?", startTime)
