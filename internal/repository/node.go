// Copyright (C) NHR@FAU, University Erlangen-Nuremberg.
// All rights reserved. This file is part of cc-backend.
// Use of this source code is governed by a MIT-style
// license that can be found in the LICENSE file.

package repository

import (
	"context"
	"database/sql"
	"encoding/json"
	"fmt"
	"sync"
	"time"

	"github.com/ClusterCockpit/cc-backend/internal/graph/model"
	"github.com/ClusterCockpit/cc-backend/pkg/archive"
	cclog "github.com/ClusterCockpit/cc-lib/ccLogger"
	"github.com/ClusterCockpit/cc-lib/lrucache"
	"github.com/ClusterCockpit/cc-lib/schema"
	sq "github.com/Masterminds/squirrel"
	"github.com/jmoiron/sqlx"
)

var (
	nodeRepoOnce     sync.Once
	nodeRepoInstance *NodeRepository
)

type NodeRepository struct {
	DB        *sqlx.DB
	stmtCache *sq.StmtCache
	cache     *lrucache.Cache
	driver    string
}

func GetNodeRepository() *NodeRepository {
	nodeRepoOnce.Do(func() {
		db := GetConnection()

		nodeRepoInstance = &NodeRepository{
			DB:     db.DB,
			driver: db.Driver,

			stmtCache: sq.NewStmtCache(db.DB),
			cache:     lrucache.New(1024 * 1024),
		}
	})
	return nodeRepoInstance
}

<<<<<<< HEAD
func (r *NodeRepository) FetchMetadata(hostname string, cluster string) (map[string]string, error) {
=======
// "node.id,", "node.meta_data"
var nodeColumns []string = []string{"node.hostname", "node.cluster", "node.subcluster"}

func (r *NodeRepository) FetchMetadata(node *schema.Node) (map[string]string, error) {
>>>>>>> cda10788
	start := time.Now()

	RawMetaData := make([]byte, 0)

	if err := sq.Select("node.meta_data").From("node").
		Where("node.hostname = ?", hostname).
		Where("node.cluster = ?", cluster).
		RunWith(r.stmtCache).QueryRow().Scan(&RawMetaData); err != nil {
		cclog.Warn("Error while scanning for node metadata")
		return nil, err
	}

	if len(RawMetaData) == 0 {
		return nil, nil
	}

	MetaData := make(map[string]string)

	if err := json.Unmarshal(RawMetaData, &MetaData); err != nil {
		cclog.Warn("Error while unmarshaling raw metadata json")
		return nil, err
	}

	cclog.Debugf("Timer FetchMetadata %s", time.Since(start))
	return MetaData, nil
}

//
// func (r *NodeRepository) UpdateMetadata(node *schema.Node, key, val string) (err error) {
// 	cachekey := fmt.Sprintf("metadata:%d", node.ID)
// 	r.cache.Del(cachekey)
// 	if node.MetaData == nil {
// 		if _, err = r.FetchMetadata(node); err != nil {
// 			cclog.Warnf("Error while fetching metadata for node, DB ID '%v'", node.ID)
// 			return err
// 		}
// 	}
//
// 	if node.MetaData != nil {
// 		cpy := make(map[string]string, len(node.MetaData)+1)
// 		maps.Copy(cpy, node.MetaData)
// 		cpy[key] = val
// 		node.MetaData = cpy
// 	} else {
// 		node.MetaData = map[string]string{key: val}
// 	}
//
// 	if node.RawMetaData, err = json.Marshal(node.MetaData); err != nil {
// 		cclog.Warnf("Error while marshaling metadata for node, DB ID '%v'", node.ID)
// 		return err
// 	}
//
// 	if _, err = sq.Update("node").
// 		Set("meta_data", node.RawMetaData).
// 		Where("node.id = ?", node.ID).
// 		RunWith(r.stmtCache).Exec(); err != nil {
// 		cclog.Warnf("Error while updating metadata for node, DB ID '%v'", node.ID)
// 		return err
// 	}
//
// 	r.cache.Put(cachekey, node.MetaData, len(node.RawMetaData), 24*time.Hour)
// 	return nil
// }

func (r *NodeRepository) GetNode(hostname string, cluster string, withMeta bool) (*schema.Node, error) {
	node := &schema.Node{}
	if err := sq.Select("node.hostname", "node.cluster", "node.subcluster", "node_state.node_state",
		"node_state.health_state", "MAX(node_state.time_stamp)").From("node_state").
		Join("node ON nodes_state.node_id = node.id").GroupBy("node_state.node_id").
		Where("node.hostname = ?", hostname).Where("node.cluster = ?", cluster).RunWith(r.DB).
		QueryRow().Scan(&node.Hostname, &node.Cluster, &node.SubCluster, &node.NodeState, &node.HealthState); err != nil {
		cclog.Warnf("Error while querying node '%s' from database: %v", hostname, err)
		return nil, err
	}

	if withMeta {
		var err error
		var meta map[string]string
		if meta, err = r.FetchMetadata(hostname, cluster); err != nil {
			cclog.Warnf("Error while fetching metadata for node '%s'", hostname)
			return nil, err
		}
		node.MetaData = meta
	}

	return node, nil
}

// const NamedNodeInsert string = `
// INSERT INTO node (time_stamp, hostname, cluster, subcluster, node_state, health_state,
//
//	cpus_allocated, cpus_total, memory_allocated, memory_total, gpus_allocated, gpus_total)
//	VALUES (:time_stamp, :hostname, :cluster, :subcluster, :node_state, :health_state,
//	:cpus_allocated, :cpus_total, :memory_allocated, :memory_total, :gpus_allocated, :gpus_total);`

const NamedNodeInsert string = `
INSERT INTO node (hostname, cluster, subcluster)
	VALUES (:hostname, :cluster, :subcluster);`

// AddNode adds a Node to the node table. This can be triggered by a node collector registration or
// from a nodestate update from the job scheduler.
func (r *NodeRepository) AddNode(node *schema.NodeDB) (int64, error) {
	var err error

	res, err := r.DB.NamedExec(NamedNodeInsert, node)
	if err != nil {
		cclog.Errorf("Error while adding node '%v' to database", node.Hostname)
		return 0, err
	}
	node.ID, err = res.LastInsertId()
	if err != nil {
		cclog.Errorf("Error while getting last insert id for node '%v' from database", node.Hostname)
		return 0, err
	}

	return node.ID, nil
}

const NamedNodeStateInsert string = `
INSERT INTO node_state (time_stamp, node_state, health_state, cpus_allocated,
	memory_allocated, gpus_allocated, jobs_running, node_id)
	VALUES (:time_stamp, :node_state, :health_state, :cpus_allocated, :memory_allocated, :gpus_allocated, :jobs_running, :node_id);`

<<<<<<< HEAD
// TODO: Add real Monitoring Health State

// UpdateNodeState is called from the Node REST API to add a row in the node state table
func (r *NodeRepository) UpdateNodeState(hostname string, cluster string, nodeState *schema.NodeStateDB) error {
=======
// Outdated?
func (r *NodeRepository) UpdateNodeState(hostname string, cluster string, nodeState *schema.NodeState) error {
>>>>>>> cda10788
	var id int64

	if err := sq.Select("id").From("node").
		Where("node.hostname = ?", hostname).Where("node.cluster = ?", cluster).RunWith(r.DB).
		QueryRow().Scan(&id); err != nil {
		if err == sql.ErrNoRows {
			subcluster, err := archive.GetSubClusterByNode(cluster, hostname)
			if err != nil {
				cclog.Errorf("Error while getting subcluster for node '%s' in cluster '%s': %v", hostname, cluster, err)
				return err
			}
			node := schema.NodeDB{
				Hostname: hostname, Cluster: cluster, SubCluster: subcluster,
			}
			id, err = r.AddNode(&node)
			if err != nil {
				cclog.Errorf("Error while adding node '%s' to database: %v", hostname, err)
				return err
			}

			cclog.Infof("Added node '%s' to database", hostname)
			return nil
		} else {
			cclog.Warnf("Error while querying node '%v' from database", id)
			return err
		}
	}

	nodeState.NodeID = id

	_, err := r.DB.NamedExec(NamedNodeStateInsert, nodeState)
	if err != nil {
		cclog.Errorf("Error while adding node state for '%v' to database", hostname)
		return err
	}
	cclog.Infof("Updated node state for '%s' in database", hostname)
	return nil
}

// func (r *NodeRepository) UpdateHealthState(hostname string, healthState *schema.MonitoringState) error {
// 	if _, err := sq.Update("node").Set("health_state", healthState).Where("node.id = ?", id).RunWith(r.DB).Exec(); err != nil {
// 		cclog.Errorf("error while updating node '%d'", id)
// 		return err
// 	}
//
// 	return nil
// }

func (r *NodeRepository) DeleteNode(id int64) error {
	_, err := r.DB.Exec(`DELETE FROM node WHERE node.id = ?`, id)
	if err != nil {
		cclog.Errorf("Error while deleting node '%d' from DB", id)
		return err
	}
	cclog.Infof("deleted node '%d' from DB", id)
	return nil
}

// QueryNodes returns a list of nodes based on a node filter. It always operates
// on the last state (largest timestamp).
func (r *NodeRepository) QueryNodes(
	ctx context.Context,
	filters []*model.NodeFilter,
	order *model.OrderByInput, // Currently unused!
) ([]*schema.Node, error) {
	query, qerr := AccessCheck(ctx,
		sq.Select("node.hostname", "node.cluster", "node.subcluster", "node_state.node_state",
			"node_state.health_state", "MAX(node_state.time_stamp)").From("node_state").
			Join("node ON nodes_state.node_id = node.id").GroupBy("node_state.node_id"))
	if qerr != nil {
		return nil, qerr
	}

	// Get latest Info aka closest Timestamp to $now
	now := time.Now().Unix()
	query = query.Join("node_state ON node_state.node_id = node.id").Where(sq.Gt{"node_state.time_stamp": (now - 60)}) // .Distinct()

	for _, f := range filters {
		if f.Hostname != nil {
			query = buildStringCondition("node.hostname", f.Hostname, query)
		}
		if f.Cluster != nil {
			query = buildStringCondition("node.cluster", f.Cluster, query)
		}
		if f.Subcluster != nil {
			query = buildStringCondition("node.subcluster", f.Subcluster, query)
		}
		if f.SchedulerState != nil {
			query = query.Where("node.node_state = ?", f.SchedulerState)
		}
		if f.HealthState != nil {
			query = query.Where("node.health_state = ?", f.HealthState)
		}
	}

	rows, err := query.RunWith(r.stmtCache).Query()
	if err != nil {
		queryString, queryVars, _ := query.ToSql()
		cclog.Errorf("Error while running query '%s' %v: %v", queryString, queryVars, err)
		return nil, err
	}

	nodes := make([]*schema.Node, 0, 50)
	for rows.Next() {
		node := schema.Node{}

		if err := rows.Scan(&node.Hostname, &node.Cluster, &node.SubCluster,
			&node.NodeState, &node.HealthState); err != nil {
			rows.Close()
			cclog.Warn("Error while scanning rows (Nodes)")
			return nil, err
		}
		nodes = append(nodes, &node)
	}

	return nodes, nil
}

<<<<<<< HEAD
//
// func (r *NodeRepository) CountNodeStates(ctx context.Context, filters []*model.NodeFilter) ([]*model.NodeStates, error) {
// 	query, qerr := AccessCheck(ctx, sq.Select("node_state AS state", "count(*) AS count").From("node"))
// 	if qerr != nil {
// 		return nil, qerr
// 	}
//
// 	for _, f := range filters {
// 		if f.Hostname != nil {
// 			query = buildStringCondition("node.hostname", f.Hostname, query)
// 		}
// 		if f.Cluster != nil {
// 			query = buildStringCondition("node.cluster", f.Cluster, query)
// 		}
// 		if f.Subcluster != nil {
// 			query = buildStringCondition("node.subcluster", f.Subcluster, query)
// 		}
// 		if f.NodeState != nil {
// 			query = query.Where("node.node_state = ?", f.NodeState)
// 		}
// 		if f.HealthState != nil {
// 			query = query.Where("node.health_state = ?", f.HealthState)
// 		}
// 	}
//
// 	// Add Group and Order
// 	query = query.GroupBy("state").OrderBy("count DESC")
//
// 	rows, err := query.RunWith(r.stmtCache).Query()
// 	if err != nil {
// 		queryString, queryVars, _ := query.ToSql()
// 		cclog.Errorf("Error while running query '%s' %v: %v", queryString, queryVars, err)
// 		return nil, err
// 	}
//
// 	nodes := make([]*model.NodeStates, 0)
// 	for rows.Next() {
// 		node := model.NodeStates{}
//
// 		if err := rows.Scan(&node.State, &node.Count); err != nil {
// 			rows.Close()
// 			cclog.Warn("Error while scanning rows (NodeStates)")
// 			return nil, err
// 		}
// 		nodes = append(nodes, &node)
// 	}
//
// 	return nodes, nil
// }
//
// func (r *NodeRepository) CountHealthStates(ctx context.Context, filters []*model.NodeFilter) ([]*model.NodeStates, error) {
// 	query, qerr := AccessCheck(ctx, sq.Select("health_state AS state", "count(*) AS count").From("node"))
// 	if qerr != nil {
// 		return nil, qerr
// 	}
//
// 	for _, f := range filters {
// 		if f.Hostname != nil {
// 			query = buildStringCondition("node.hostname", f.Hostname, query)
// 		}
// 		if f.Cluster != nil {
// 			query = buildStringCondition("node.cluster", f.Cluster, query)
// 		}
// 		if f.Subcluster != nil {
// 			query = buildStringCondition("node.subcluster", f.Subcluster, query)
// 		}
// 		if f.NodeState != nil {
// 			query = query.Where("node.node_state = ?", f.NodeState)
// 		}
// 		if f.HealthState != nil {
// 			query = query.Where("node.health_state = ?", f.HealthState)
// 		}
// 	}
//
// 	// Add Group and Order
// 	query = query.GroupBy("state").OrderBy("count DESC")
//
// 	rows, err := query.RunWith(r.stmtCache).Query()
// 	if err != nil {
// 		queryString, queryVars, _ := query.ToSql()
// 		cclog.Errorf("Error while running query '%s' %v: %v", queryString, queryVars, err)
// 		return nil, err
// 	}
//
// 	nodes := make([]*model.NodeStates, 0)
// 	for rows.Next() {
// 		node := model.NodeStates{}
//
// 		if err := rows.Scan(&node.State, &node.Count); err != nil {
// 			rows.Close()
// 			cclog.Warn("Error while scanning rows (NodeStates)")
// 			return nil, err
// 		}
// 		nodes = append(nodes, &node)
// 	}
//
// 	return nodes, nil
// }
=======
func (r *NodeRepository) ListNodes(cluster string) ([]*schema.Node, error) {
	// Get latest Info aka closest Timestamo to $now
	now := time.Now().Unix()
	q := sq.Select("hostname", "cluster", "subcluster", "node_state", "health_state").
		From("node").
		Join("node_state ON node_state.node_id = node.id").Where(sq.Gt{"node_state.time_stamp": (now - 60)}).
		Where("node.cluster = ?", cluster).OrderBy("node.hostname ASC")

	rows, err := q.RunWith(r.DB).Query()
	if err != nil {
		cclog.Warn("Error while querying node list")
		return nil, err
	}
	nodeList := make([]*schema.Node, 0, 100)
	defer rows.Close()
	for rows.Next() {
		node := &schema.Node{}
		if err := rows.Scan(&node.Hostname, &node.Cluster,
			&node.SubCluster, &node.NodeState, &node.HealthState); err != nil {
			cclog.Warn("Error while scanning node list")
			return nil, err
		}

		nodeList = append(nodeList, node)
	}

	return nodeList, nil
}

func (r *NodeRepository) CountNodeStates(ctx context.Context, filters []*model.NodeFilter) ([]*model.NodeStates, error) {
	query, qerr := AccessCheck(ctx, sq.Select("node_state", "count(*) AS count").From("node"))
	if qerr != nil {
		return nil, qerr
	}

	// Get latest Info aka closest Timestamp to $now
	now := time.Now().Unix()
	query = query.Join("node_state ON node_state.node_id = node.id").Where(sq.Gt{"node_state.time_stamp": (now - 60)}) // .Distinct()

	for _, f := range filters {
		if f.Hostname != nil {
			query = buildStringCondition("node.hostname", f.Hostname, query)
		}
		if f.Cluster != nil {
			query = buildStringCondition("node.cluster", f.Cluster, query)
		}
		if f.Subcluster != nil {
			query = buildStringCondition("node.subcluster", f.Subcluster, query)
		}
		if f.NodeState != nil {
			query = query.Where("node.node_state = ?", f.NodeState)
		}
		if f.HealthState != nil {
			query = query.Where("node.health_state = ?", f.HealthState)
		}
	}

	// Add Group and Order
	query = query.GroupBy("node_state").OrderBy("count DESC")

	rows, err := query.RunWith(r.stmtCache).Query()
	if err != nil {
		queryString, queryVars, _ := query.ToSql()
		cclog.Errorf("Error while running query '%s' %v: %v", queryString, queryVars, err)
		return nil, err
	}

	nodes := make([]*model.NodeStates, 0)
	for rows.Next() {
		node := model.NodeStates{}

		if err := rows.Scan(&node.State, &node.Count); err != nil {
			rows.Close()
			cclog.Warn("Error while scanning rows (NodeStates)")
			return nil, err
		}
		nodes = append(nodes, &node)
	}

	return nodes, nil
}

func (r *NodeRepository) CountHealthStates(ctx context.Context, filters []*model.NodeFilter) ([]*model.NodeStates, error) {
	query, qerr := AccessCheck(ctx, sq.Select("health_state", "count(*) AS count").From("node"))
	if qerr != nil {
		return nil, qerr
	}

	// Get latest Info aka closest Timestamp to $now
	now := time.Now().Unix()
	query = query.Join("node_state ON node_state.node_id = node.id").Where(sq.Gt{"node_state.time_stamp": (now - 60)}) // .Distinct()

	for _, f := range filters {
		if f.Hostname != nil {
			query = buildStringCondition("node.hostname", f.Hostname, query)
		}
		if f.Cluster != nil {
			query = buildStringCondition("node.cluster", f.Cluster, query)
		}
		if f.Subcluster != nil {
			query = buildStringCondition("node.subcluster", f.Subcluster, query)
		}
		if f.NodeState != nil {
			query = query.Where("node.node_state = ?", f.NodeState)
		}
		if f.HealthState != nil {
			query = query.Where("node.health_state = ?", f.HealthState)
		}
	}

	// Add Group and Order
	query = query.GroupBy("health_state").OrderBy("count DESC")

	rows, err := query.RunWith(r.stmtCache).Query()
	if err != nil {
		queryString, queryVars, _ := query.ToSql()
		cclog.Errorf("Error while running query '%s' %v: %v", queryString, queryVars, err)
		return nil, err
	}

	nodes := make([]*model.NodeStates, 0)
	for rows.Next() {
		node := model.NodeStates{}

		if err := rows.Scan(&node.State, &node.Count); err != nil {
			rows.Close()
			cclog.Warn("Error while scanning rows (NodeStates)")
			return nil, err
		}
		nodes = append(nodes, &node)
	}

	return nodes, nil
}
>>>>>>> cda10788

func AccessCheck(ctx context.Context, query sq.SelectBuilder) (sq.SelectBuilder, error) {
	user := GetUserFromContext(ctx)
	return AccessCheckWithUser(user, query)
}

func AccessCheckWithUser(user *schema.User, query sq.SelectBuilder) (sq.SelectBuilder, error) {
	if user == nil {
		var qnil sq.SelectBuilder
		return qnil, fmt.Errorf("user context is nil")
	}

	switch {
	// case len(user.Roles) == 1 && user.HasRole(schema.RoleApi): // API-User : Access NodeInfos
	// 	return query, nil
	case user.HasAnyRole([]schema.Role{schema.RoleAdmin, schema.RoleSupport}): // Admin & Support : Access NodeInfos
		return query, nil
	default: // No known Role: No Access, return error
		var qnil sq.SelectBuilder
		return qnil, fmt.Errorf("user has no or unknown roles")
	}
}<|MERGE_RESOLUTION|>--- conflicted
+++ resolved
@@ -49,14 +49,7 @@
 	return nodeRepoInstance
 }
 
-<<<<<<< HEAD
 func (r *NodeRepository) FetchMetadata(hostname string, cluster string) (map[string]string, error) {
-=======
-// "node.id,", "node.meta_data"
-var nodeColumns []string = []string{"node.hostname", "node.cluster", "node.subcluster"}
-
-func (r *NodeRepository) FetchMetadata(node *schema.Node) (map[string]string, error) {
->>>>>>> cda10788
 	start := time.Now()
 
 	RawMetaData := make([]byte, 0)
@@ -180,15 +173,10 @@
 	memory_allocated, gpus_allocated, jobs_running, node_id)
 	VALUES (:time_stamp, :node_state, :health_state, :cpus_allocated, :memory_allocated, :gpus_allocated, :jobs_running, :node_id);`
 
-<<<<<<< HEAD
 // TODO: Add real Monitoring Health State
 
 // UpdateNodeState is called from the Node REST API to add a row in the node state table
 func (r *NodeRepository) UpdateNodeState(hostname string, cluster string, nodeState *schema.NodeStateDB) error {
-=======
-// Outdated?
-func (r *NodeRepository) UpdateNodeState(hostname string, cluster string, nodeState *schema.NodeState) error {
->>>>>>> cda10788
 	var id int64
 
 	if err := sq.Select("id").From("node").
@@ -307,106 +295,6 @@
 	return nodes, nil
 }
 
-<<<<<<< HEAD
-//
-// func (r *NodeRepository) CountNodeStates(ctx context.Context, filters []*model.NodeFilter) ([]*model.NodeStates, error) {
-// 	query, qerr := AccessCheck(ctx, sq.Select("node_state AS state", "count(*) AS count").From("node"))
-// 	if qerr != nil {
-// 		return nil, qerr
-// 	}
-//
-// 	for _, f := range filters {
-// 		if f.Hostname != nil {
-// 			query = buildStringCondition("node.hostname", f.Hostname, query)
-// 		}
-// 		if f.Cluster != nil {
-// 			query = buildStringCondition("node.cluster", f.Cluster, query)
-// 		}
-// 		if f.Subcluster != nil {
-// 			query = buildStringCondition("node.subcluster", f.Subcluster, query)
-// 		}
-// 		if f.NodeState != nil {
-// 			query = query.Where("node.node_state = ?", f.NodeState)
-// 		}
-// 		if f.HealthState != nil {
-// 			query = query.Where("node.health_state = ?", f.HealthState)
-// 		}
-// 	}
-//
-// 	// Add Group and Order
-// 	query = query.GroupBy("state").OrderBy("count DESC")
-//
-// 	rows, err := query.RunWith(r.stmtCache).Query()
-// 	if err != nil {
-// 		queryString, queryVars, _ := query.ToSql()
-// 		cclog.Errorf("Error while running query '%s' %v: %v", queryString, queryVars, err)
-// 		return nil, err
-// 	}
-//
-// 	nodes := make([]*model.NodeStates, 0)
-// 	for rows.Next() {
-// 		node := model.NodeStates{}
-//
-// 		if err := rows.Scan(&node.State, &node.Count); err != nil {
-// 			rows.Close()
-// 			cclog.Warn("Error while scanning rows (NodeStates)")
-// 			return nil, err
-// 		}
-// 		nodes = append(nodes, &node)
-// 	}
-//
-// 	return nodes, nil
-// }
-//
-// func (r *NodeRepository) CountHealthStates(ctx context.Context, filters []*model.NodeFilter) ([]*model.NodeStates, error) {
-// 	query, qerr := AccessCheck(ctx, sq.Select("health_state AS state", "count(*) AS count").From("node"))
-// 	if qerr != nil {
-// 		return nil, qerr
-// 	}
-//
-// 	for _, f := range filters {
-// 		if f.Hostname != nil {
-// 			query = buildStringCondition("node.hostname", f.Hostname, query)
-// 		}
-// 		if f.Cluster != nil {
-// 			query = buildStringCondition("node.cluster", f.Cluster, query)
-// 		}
-// 		if f.Subcluster != nil {
-// 			query = buildStringCondition("node.subcluster", f.Subcluster, query)
-// 		}
-// 		if f.NodeState != nil {
-// 			query = query.Where("node.node_state = ?", f.NodeState)
-// 		}
-// 		if f.HealthState != nil {
-// 			query = query.Where("node.health_state = ?", f.HealthState)
-// 		}
-// 	}
-//
-// 	// Add Group and Order
-// 	query = query.GroupBy("state").OrderBy("count DESC")
-//
-// 	rows, err := query.RunWith(r.stmtCache).Query()
-// 	if err != nil {
-// 		queryString, queryVars, _ := query.ToSql()
-// 		cclog.Errorf("Error while running query '%s' %v: %v", queryString, queryVars, err)
-// 		return nil, err
-// 	}
-//
-// 	nodes := make([]*model.NodeStates, 0)
-// 	for rows.Next() {
-// 		node := model.NodeStates{}
-//
-// 		if err := rows.Scan(&node.State, &node.Count); err != nil {
-// 			rows.Close()
-// 			cclog.Warn("Error while scanning rows (NodeStates)")
-// 			return nil, err
-// 		}
-// 		nodes = append(nodes, &node)
-// 	}
-//
-// 	return nodes, nil
-// }
-=======
 func (r *NodeRepository) ListNodes(cluster string) ([]*schema.Node, error) {
 	// Get latest Info aka closest Timestamo to $now
 	now := time.Now().Unix()
@@ -456,8 +344,8 @@
 		if f.Subcluster != nil {
 			query = buildStringCondition("node.subcluster", f.Subcluster, query)
 		}
-		if f.NodeState != nil {
-			query = query.Where("node.node_state = ?", f.NodeState)
+		if f.SchedulerState != nil {
+			query = query.Where("node.node_state = ?", f.SchedulerState)
 		}
 		if f.HealthState != nil {
 			query = query.Where("node.health_state = ?", f.HealthState)
@@ -509,8 +397,8 @@
 		if f.Subcluster != nil {
 			query = buildStringCondition("node.subcluster", f.Subcluster, query)
 		}
-		if f.NodeState != nil {
-			query = query.Where("node.node_state = ?", f.NodeState)
+		if f.SchedulerState != nil {
+			query = query.Where("node.node_state = ?", f.SchedulerState)
 		}
 		if f.HealthState != nil {
 			query = query.Where("node.health_state = ?", f.HealthState)
@@ -541,7 +429,6 @@
 
 	return nodes, nil
 }
->>>>>>> cda10788
 
 func AccessCheck(ctx context.Context, query sq.SelectBuilder) (sq.SelectBuilder, error) {
 	user := GetUserFromContext(ctx)
