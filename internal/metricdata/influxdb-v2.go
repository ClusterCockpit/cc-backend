// Copyright (C) 2022 NHR@FAU, University Erlangen-Nuremberg.
// All rights reserved.
// Use of this source code is governed by a MIT-style
// license that can be found in the LICENSE file.
package metricdata

import (
	"context"
	"crypto/tls"
	"encoding/json"
	"errors"
	"fmt"
	"strings"
	"time"

	"github.com/ClusterCockpit/cc-backend/pkg/archive"
	"github.com/ClusterCockpit/cc-backend/pkg/log"
	"github.com/ClusterCockpit/cc-backend/pkg/schema"
	influxdb2 "github.com/influxdata/influxdb-client-go/v2"
	influxdb2Api "github.com/influxdata/influxdb-client-go/v2/api"
)

type InfluxDBv2DataRepositoryConfig struct {
	Url     string `json:"url"`
	Token   string `json:"token"`
	Bucket  string `json:"bucket"`
	Org     string `json:"org"`
	SkipTls bool   `json:"skiptls"`
}

type InfluxDBv2DataRepository struct {
	client              influxdb2.Client
	queryClient         influxdb2Api.QueryAPI
	bucket, measurement string
}

func (idb *InfluxDBv2DataRepository) Init(rawConfig json.RawMessage) error {
	var config InfluxDBv2DataRepositoryConfig
	if err := json.Unmarshal(rawConfig, &config); err != nil {
		log.Warn("Error while unmarshaling raw json config")
		return err
	}

	idb.client = influxdb2.NewClientWithOptions(config.Url, config.Token, influxdb2.DefaultOptions().SetTLSConfig(&tls.Config{InsecureSkipVerify: config.SkipTls}))
	idb.queryClient = idb.client.QueryAPI(config.Org)
	idb.bucket = config.Bucket

	return nil
}

func (idb *InfluxDBv2DataRepository) formatTime(t time.Time) string {
	return t.Format(time.RFC3339) // Like “2006-01-02T15:04:05Z07:00”
}

func (idb *InfluxDBv2DataRepository) epochToTime(epoch int64) time.Time {
	return time.Unix(epoch, 0)
}

func (idb *InfluxDBv2DataRepository) LoadData(
	job *schema.Job,
	metrics []string,
	scopes []schema.MetricScope,
	ctx context.Context) (schema.JobData, error) {

	measurementsConds := make([]string, 0, len(metrics))
	for _, m := range metrics {
		measurementsConds = append(measurementsConds, fmt.Sprintf(`r["_measurement"] == "%s"`, m))
	}
	measurementsCond := strings.Join(measurementsConds, " or ")

	hostsConds := make([]string, 0, len(job.Resources))
	for _, h := range job.Resources {
		if h.HWThreads != nil || h.Accelerators != nil {
			// TODO
			return nil, errors.New("METRICDATA/INFLUXV2 > the InfluxDB metric data repository does not yet support HWThreads or Accelerators")
		}
		hostsConds = append(hostsConds, fmt.Sprintf(`r["hostname"] == "%s"`, h.Hostname))
	}
	hostsCond := strings.Join(hostsConds, " or ")

	jobData := make(schema.JobData) // Empty Schema: map[<string>FIELD]map[<MetricScope>SCOPE]<*JobMetric>METRIC
	// Requested Scopes
	for _, scope := range scopes {
		query := ""
		switch scope {
		case "node":
			// Get Finest Granularity, Groupy By Measurement and Hostname (== Metric / Node), Calculate Mean for 60s windows
			// log.Info("Scope 'node' requested. ")
			query = fmt.Sprintf(`
								from(bucket: "%s")
								|> range(start: %s, stop: %s)
								|> filter(fn: (r) => (%s) and (%s) )
								|> drop(columns: ["_start", "_stop"])
								|> group(columns: ["hostname", "_measurement"])
		            |> aggregateWindow(every: 60s, fn: mean)
								|> drop(columns: ["_time"])`,
				idb.bucket,
				idb.formatTime(job.StartTime), idb.formatTime(idb.epochToTime(job.StartTimeUnix+int64(job.Duration)+int64(1))),
				measurementsCond, hostsCond)
		case "socket":
			log.Info("Scope 'socket' requested, but not yet supported: Will return 'node' scope only. ")
			continue
		case "core":
			log.Info(" Scope 'core' requested, but not yet supported: Will return 'node' scope only. ")
			continue
			// Get Finest Granularity only, Set NULL to 0.0
			// query = fmt.Sprintf(`
			//  	from(bucket: "%s")
			//  	|> range(start: %s, stop: %s)
			//  	|> filter(fn: (r) => %s )
			//  	|> filter(fn: (r) => %s )
			//  	|> drop(columns: ["_start", "_stop", "cluster"])
			//  	|> map(fn: (r) => (if exists r._value then {r with _value: r._value} else {r with _value: 0.0}))`,
			//  	idb.bucket,
			//  	idb.formatTime(job.StartTime), idb.formatTime(idb.epochToTime(job.StartTimeUnix + int64(job.Duration) + int64(1) )),
			//  	measurementsCond, hostsCond)
		default:
			log.Infof("Unknown scope '%s' requested: Will return 'node' scope.", scope)
			continue
			// return nil, errors.New("METRICDATA/INFLUXV2 > the InfluxDB metric data repository does not yet support other scopes than 'node'")
		}

		rows, err := idb.queryClient.Query(ctx, query)
		if err != nil {
			log.Error("Error while performing query")
			return nil, err
		}

		// Init Metrics: Only Node level now -> TODO: Matching /check on scope level ...
		for _, metric := range metrics {
			jobMetric, ok := jobData[metric]
			if !ok {
				mc := archive.GetMetricConfig(job.Cluster, metric)
				jobMetric = map[schema.MetricScope]*schema.JobMetric{
					scope: { // uses scope var from above!
						Unit:             mc.Unit,
						Timestep:         mc.Timestep,
						Series:           make([]schema.Series, 0, len(job.Resources)),
						StatisticsSeries: nil, // Should be: &schema.StatsSeries{},
					},
				}
			}
			jobData[metric] = jobMetric
		}

		// Process Result: Time-Data
		field, host, hostSeries := "", "", schema.Series{}
		// typeId := 0
		switch scope {
		case "node":
			for rows.Next() {
				row := rows.Record()
				if host == "" || host != row.ValueByKey("hostname").(string) || rows.TableChanged() {
					if host != "" {
						// Append Series before reset
						jobData[field][scope].Series = append(jobData[field][scope].Series, hostSeries)
					}
					field, host = row.Measurement(), row.ValueByKey("hostname").(string)
					hostSeries = schema.Series{
						Hostname:   host,
						Statistics: schema.MetricStatistics{}, //TODO Add Statistics
						Data:       make([]schema.Float, 0),
					}
				}
				val, ok := row.Value().(float64)
				if ok {
					hostSeries.Data = append(hostSeries.Data, schema.Float(val))
				} else {
					hostSeries.Data = append(hostSeries.Data, schema.Float(0))
				}
			}
		case "socket":
			continue
		case "core":
			continue
			// Include Series.Id in hostSeries
			// for rows.Next() {
			// 		row := rows.Record()
			// 		if ( host == "" || host != row.ValueByKey("hostname").(string) || typeId != row.ValueByKey("type-id").(int) || rows.TableChanged() ) {
			// 		 		if ( host != "" ) {
			// 						// Append Series before reset
			// 		 		  	jobData[field][scope].Series = append(jobData[field][scope].Series, hostSeries)
			// 		 		}
			// 		 		field, host, typeId = row.Measurement(), row.ValueByKey("hostname").(string), row.ValueByKey("type-id").(int)
			// 		 		hostSeries  = schema.Series{
			// 		 				Hostname:   host,
			// 						Id:					&typeId,
			// 		 				Statistics: nil,
			// 		 				Data:       make([]schema.Float, 0),
			// 		 		}
			// 		}
			// 		val := row.Value().(float64)
			// 		hostSeries.Data = append(hostSeries.Data, schema.Float(val))
			// }
		default:
			log.Infof("Unknown scope '%s' requested: Will return 'node' scope.", scope)
			continue
			// return nil, errors.New("the InfluxDB metric data repository does not yet support other scopes than 'node, core'")
		}
		// Append last Series
		jobData[field][scope].Series = append(jobData[field][scope].Series, hostSeries)
	}

	// Get Stats
	stats, err := idb.LoadStats(job, metrics, ctx)
	if err != nil {
		log.Warn("Error while loading statistics")
		return nil, err
	}

	for _, scope := range scopes {
		if scope == "node" { // No 'socket/core' support yet
			for metric, nodes := range stats {
				// log.Debugf("<< Add Stats for : Field %s >>", metric)
				for node, stats := range nodes {
					// log.Debugf("<< Add Stats for : Host %s : Min %.2f, Max %.2f, Avg %.2f >>", node, stats.Min, stats.Max, stats.Avg )
					for index, _ := range jobData[metric][scope].Series {
						// log.Debugf("<< Try to add Stats to Series in Position %d >>", index)
						if jobData[metric][scope].Series[index].Hostname == node {
<<<<<<< HEAD
							// log.Println(fmt.Sprintf("<< Match for Series in Position %d : Host %s >>", index, jobData[metric][scope].Series[index].Hostname))
							jobData[metric][scope].Series[index].Statistics = schema.MetricStatistics{Avg: stats.Avg, Min: stats.Min, Max: stats.Max}
							// log.Println(fmt.Sprintf("<< Result Inner: Min %.2f, Max %.2f, Avg %.2f >>", jobData[metric][scope].Series[index].Statistics.Min, jobData[metric][scope].Series[index].Statistics.Max, jobData[metric][scope].Series[index].Statistics.Avg))
=======
							// log.Debugf("<< Match for Series in Position %d : Host %s >>", index, jobData[metric][scope].Series[index].Hostname)
							jobData[metric][scope].Series[index].Statistics = &schema.MetricStatistics{Avg: stats.Avg, Min: stats.Min, Max: stats.Max}
							// log.Debugf("<< Result Inner: Min %.2f, Max %.2f, Avg %.2f >>", jobData[metric][scope].Series[index].Statistics.Min, jobData[metric][scope].Series[index].Statistics.Max, jobData[metric][scope].Series[index].Statistics.Avg)
>>>>>>> 13c31155
						}
					}
				}
			}
		}
	}

	// DEBUG:
	// for _, scope := range scopes {
	// 		for _, met := range metrics {
	// 		   for _, series := range jobData[met][scope].Series {
	// 		   log.Debugf("<< Result: %d data points for metric %s on %s with scope %s, Stats: Min %.2f, Max %.2f, Avg %.2f >>",
	// 				 	len(series.Data), met, series.Hostname, scope,
	// 					series.Statistics.Min, series.Statistics.Max, series.Statistics.Avg)
	// 		   }
	// 		}
	// }

	return jobData, nil
}

func (idb *InfluxDBv2DataRepository) LoadStats(
	job *schema.Job,
	metrics []string,
	ctx context.Context) (map[string]map[string]schema.MetricStatistics, error) {

	stats := map[string]map[string]schema.MetricStatistics{}

	hostsConds := make([]string, 0, len(job.Resources))
	for _, h := range job.Resources {
		if h.HWThreads != nil || h.Accelerators != nil {
			// TODO
			return nil, errors.New("METRICDATA/INFLUXV2 > the InfluxDB metric data repository does not yet support HWThreads or Accelerators")
		}
		hostsConds = append(hostsConds, fmt.Sprintf(`r["hostname"] == "%s"`, h.Hostname))
	}
	hostsCond := strings.Join(hostsConds, " or ")

	// lenMet := len(metrics)

	for _, metric := range metrics {
		// log.Debugf("<< You are here: %s (Index %d of %d metrics)", metric, index, lenMet)

		query := fmt.Sprintf(`
				  data = from(bucket: "%s")
				  |> range(start: %s, stop: %s)
				  |> filter(fn: (r) => r._measurement == "%s" and r._field == "value" and (%s))
				  union(tables: [data |> mean(column: "_value") |> set(key: "_field", value: "avg"),
				                 data |>  min(column: "_value") |> set(key: "_field", value: "min"),
				                 data |>  max(column: "_value") |> set(key: "_field", value: "max")])
				  |> pivot(rowKey: ["hostname"], columnKey: ["_field"], valueColumn: "_value")
				  |> group()`,
			idb.bucket,
			idb.formatTime(job.StartTime), idb.formatTime(idb.epochToTime(job.StartTimeUnix+int64(job.Duration)+int64(1))),
			metric, hostsCond)

		rows, err := idb.queryClient.Query(ctx, query)
		if err != nil {
			log.Error("Error while performing query")
			return nil, err
		}

		nodes := map[string]schema.MetricStatistics{}
		for rows.Next() {
			row := rows.Record()
			host := row.ValueByKey("hostname").(string)

			avg, avgok := row.ValueByKey("avg").(float64)
			if !avgok {
				// log.Debugf(">> Assertion error for metric %s, statistic AVG. Expected 'float64', got %v", metric, avg)
				avg = 0.0
			}
			min, minok := row.ValueByKey("min").(float64)
			if !minok {
				// log.Debugf(">> Assertion error for metric %s, statistic MIN. Expected 'float64', got %v", metric, min)
				min = 0.0
			}
			max, maxok := row.ValueByKey("max").(float64)
			if !maxok {
				// log.Debugf(">> Assertion error for metric %s, statistic MAX. Expected 'float64', got %v", metric, max)
				max = 0.0
			}

			nodes[host] = schema.MetricStatistics{
				Avg: avg,
				Min: min,
				Max: max,
			}
		}
		stats[metric] = nodes
	}

	return stats, nil
}

func (idb *InfluxDBv2DataRepository) LoadNodeData(
	cluster string,
	metrics, nodes []string,
	scopes []schema.MetricScope,
	from, to time.Time,
	ctx context.Context) (map[string]map[string][]*schema.JobMetric, error) {

	// TODO : Implement to be used in Analysis- und System/Node-View
	log.Infof("LoadNodeData unimplemented for InfluxDBv2DataRepository, Args: cluster %s, metrics %v, nodes %v, scopes %v", cluster, metrics, nodes, scopes)

	return nil, errors.New("METRICDATA/INFLUXV2 > unimplemented for InfluxDBv2DataRepository")
}<|MERGE_RESOLUTION|>--- conflicted
+++ resolved
@@ -217,15 +217,9 @@
 					for index, _ := range jobData[metric][scope].Series {
 						// log.Debugf("<< Try to add Stats to Series in Position %d >>", index)
 						if jobData[metric][scope].Series[index].Hostname == node {
-<<<<<<< HEAD
-							// log.Println(fmt.Sprintf("<< Match for Series in Position %d : Host %s >>", index, jobData[metric][scope].Series[index].Hostname))
-							jobData[metric][scope].Series[index].Statistics = schema.MetricStatistics{Avg: stats.Avg, Min: stats.Min, Max: stats.Max}
-							// log.Println(fmt.Sprintf("<< Result Inner: Min %.2f, Max %.2f, Avg %.2f >>", jobData[metric][scope].Series[index].Statistics.Min, jobData[metric][scope].Series[index].Statistics.Max, jobData[metric][scope].Series[index].Statistics.Avg))
-=======
 							// log.Debugf("<< Match for Series in Position %d : Host %s >>", index, jobData[metric][scope].Series[index].Hostname)
 							jobData[metric][scope].Series[index].Statistics = &schema.MetricStatistics{Avg: stats.Avg, Min: stats.Min, Max: stats.Max}
 							// log.Debugf("<< Result Inner: Min %.2f, Max %.2f, Avg %.2f >>", jobData[metric][scope].Series[index].Statistics.Min, jobData[metric][scope].Series[index].Statistics.Max, jobData[metric][scope].Series[index].Statistics.Avg)
->>>>>>> 13c31155
 						}
 					}
 				}
